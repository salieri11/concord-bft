--- conflicted
+++ resolved
@@ -10,21 +10,13 @@
   <div class="row">
     <div class="col-md">
       <p class="p7 mt-0">
-<<<<<<< HEAD
-        Location
-=======
         {{'nodes.location' | translate}}
->>>>>>> 39ca36cf
       </p>
       <p class="mt-0">New York, NY</p>
     </div>
     <div class="col-md">
       <p class="p7 mt-0">
-<<<<<<< HEAD
-        Node Owners
-=======
         {{'nodes.nodeOwners' | translate}}
->>>>>>> 39ca36cf
       </p>
       <p class="mt-0">Allen, J</p>
       <p class="mt-0">Dickerson, B</p>
@@ -32,11 +24,7 @@
     </div>
     <div class="col-md">
       <p class="p7 mt-0">
-<<<<<<< HEAD
-        Overall Node Health
-=======
         {{'nodes.overallNodeHealth' | translate}}
->>>>>>> 39ca36cf
       </p>
       <h2 class="mt-0">74%</h2>
       <div class="progress warning">
@@ -45,19 +33,6 @@
     </div>
     <div class="col-md">
       <p class="p7 mt-0">
-<<<<<<< HEAD
-        Transactions/Second
-      </p>
-      <h2 class="mt-0">189</h2>
-      <div class="progress-with-datapoint">
-        <div class="progress black">
-          <progress max="100" [value]="50"></progress>
-        </div>
-        <div class="progress-data-point danger"></div>
-      </div>
-      <p class="p7 detail-sub-stat text-center">
-        Avg 210/sec
-=======
         {{'nodes.transactionsPerSecond' | translate}}
       </p>
       <h2 class="mt-0">189</h2>
@@ -69,24 +44,10 @@
       </div>
       <p class="p7 detail-sub-stat text-center">
         {{ 'nodes.averageXPerSecond' | translate: {value: 210} }}
->>>>>>> 39ca36cf
       </p>
     </div>
     <div class="col-md">
       <p class="p7 mt-0">
-<<<<<<< HEAD
-        Avg Validation Time
-      </p>
-      <h2 class="mt-0">2.28 <small>seconds</small></h2>
-      <div class="progress-with-datapoint">
-        <div class="progress black">
-          <progress max="100" [value]="50"></progress>
-        </div>
-        <div class="progress-data-point success"></div>
-      </div>
-      <p class="p7 detail-sub-stat text-center">
-        Avg 2.58 sec
-=======
         {{'nodes.averageValidationTime' | translate}}
       </p>
       <h2 class="mt-0" [innerHTML]="'nodes.xSeconds' | translate:{seconds: 2.28}"></h2>
@@ -98,23 +59,11 @@
       </div>
       <p class="p7 detail-sub-stat text-center">
         {{ 'nodes.averageXSeconds' | translate: {value: 2.58} }}
->>>>>>> 39ca36cf
       </p>
     </div>
   </div>
   <div class="row">
     <div class="col-md-12">
-<<<<<<< HEAD
-      <h3 class="mb-1">Network</h3>
-      <img class="graph-placeholder" src="assets/static/images/network-timeline.png">
-    </div>
-    <div class="col-md-6">
-      <h3 class="mb-1">Node Activity</h3>
-      <img class="graph-placeholder" src="assets/static/images/node-activity-small.png">
-    </div>
-    <div class="col-md-6">
-      <h3 class="mb-1">Node Location</h3>
-=======
       <h3 class="mb-1">{{'nodes.network' | translate}}</h3>
       <img class="graph-placeholder" src="assets/static/images/network-timeline.png">
     </div>
@@ -124,7 +73,6 @@
     </div>
     <div class="col-md-6">
       <h3 class="mb-1">{{'nodes.nodeLocation' | translate}}</h3>
->>>>>>> 39ca36cf
       <img class="graph-placeholder" src="assets/static/images/node-location-small.png">
     </div>
   </div>
