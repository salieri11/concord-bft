/*
 * Copyright 2018 VMware, all rights reserved.
 */

import { TestBed, async } from '@angular/core/testing';
import { RouterTestingModule } from '@angular/router/testing';
import { ClarityModule } from '@clr/angular';
import { MockTranslateModule, TranslateService as MockTranslateService } from './mocks/mock-translate.module';

import { AppComponent } from './app.component';
import { TranslateService } from '@ngx-translate/core';

describe('AppComponent', () => {
  beforeEach(async(() => {
    TestBed.configureTestingModule({
      imports: [
        RouterTestingModule,
        ClarityModule,
        MockTranslateModule
      ],
      declarations: [
        AppComponent
      ],
      providers: [
        { provide: TranslateService, useClass: MockTranslateService }
      ]
    }).compileComponents();
  }));
  it('should create the app', async(() => {
    const fixture = TestBed.createComponent(AppComponent);
    const app = fixture.debugElement.componentInstance;
    expect(app).toBeTruthy();
  }));
  it(`should have as title 'app'`, async(() => {
    const fixture = TestBed.createComponent(AppComponent);
    const app = fixture.debugElement.componentInstance;
    expect(app.title).toEqual('app');
  }));
  it('should render a nav bar title', async(() => {
    const fixture = TestBed.createComponent(AppComponent);
    fixture.detectChanges();
    const compiled = fixture.debugElement.nativeElement;
<<<<<<< HEAD
    expect(compiled.querySelector('.nav-link img').alt).toContain('VMware');
=======
    expect(compiled.querySelector('.branding .title').textContent).toContain('title');
>>>>>>> 39ca36cf
  }));
});<|MERGE_RESOLUTION|>--- conflicted
+++ resolved
@@ -40,10 +40,6 @@
     const fixture = TestBed.createComponent(AppComponent);
     fixture.detectChanges();
     const compiled = fixture.debugElement.nativeElement;
-<<<<<<< HEAD
-    expect(compiled.querySelector('.nav-link img').alt).toContain('VMware');
-=======
     expect(compiled.querySelector('.branding .title').textContent).toContain('title');
->>>>>>> 39ca36cf
   }));
 });