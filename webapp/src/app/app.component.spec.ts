/*
 * Copyright 2018 VMware, all rights reserved.
 */

import { TestBed, async } from '@angular/core/testing';

import { RouterTestingModule } from '@angular/router/testing';
import { MockSharedModule } from './shared/shared.module';

import { AppComponent } from './app.component';
<<<<<<< HEAD
=======
import { AuthenticationService } from './shared/authentication.service';
import { CanViewDirective } from './shared/directives/can-view.directive';
>>>>>>> 0d5d21ac

describe('AppComponent', () => {
  beforeEach(async(() => {
    TestBed.configureTestingModule({
      imports: [
        RouterTestingModule,
        MockSharedModule
      ],
      declarations: [
<<<<<<< HEAD
        AppComponent
=======
        AppComponent,
        CanViewDirective
      ],
      providers: [
        ErrorAlertService
>>>>>>> 0d5d21ac
      ]
    }).compileComponents();
  }));

  it('should create the app', async(() => {
    const fixture = TestBed.createComponent(AppComponent);
    const app = fixture.debugElement.componentInstance;
    expect(app).toBeTruthy();
  }));
<<<<<<< HEAD
=======

  describe('when authenticated', () => {
    beforeEach(() => {
      (TestBed.get(AuthenticationService) as AuthenticationService).logIn('test@vmware.com', 'asdfasdf', 'systems_admin');
    });
    afterEach(() => {
      (TestBed.get(AuthenticationService) as AuthenticationService).logOut();
    });

    it(`should have as title 'app'`, async(() => {
      const fixture = TestBed.createComponent(AppComponent);
      const app = fixture.debugElement.componentInstance;
      expect(app.title).toEqual('app');
    }));
    it('should render a nav bar title', async(() => {
      const fixture = TestBed.createComponent(AppComponent);
      fixture.detectChanges();
      const compiled = fixture.debugElement.nativeElement;
      expect(compiled.querySelector('.branding .title').textContent).toContain('title');
    }));
  });
>>>>>>> 0d5d21ac
});<|MERGE_RESOLUTION|>--- conflicted
+++ resolved
@@ -8,11 +8,7 @@
 import { MockSharedModule } from './shared/shared.module';
 
 import { AppComponent } from './app.component';
-<<<<<<< HEAD
-=======
-import { AuthenticationService } from './shared/authentication.service';
 import { CanViewDirective } from './shared/directives/can-view.directive';
->>>>>>> 0d5d21ac
 
 describe('AppComponent', () => {
   beforeEach(async(() => {
@@ -22,15 +18,7 @@
         MockSharedModule
       ],
       declarations: [
-<<<<<<< HEAD
         AppComponent
-=======
-        AppComponent,
-        CanViewDirective
-      ],
-      providers: [
-        ErrorAlertService
->>>>>>> 0d5d21ac
       ]
     }).compileComponents();
   }));
@@ -40,28 +28,4 @@
     const app = fixture.debugElement.componentInstance;
     expect(app).toBeTruthy();
   }));
-<<<<<<< HEAD
-=======
-
-  describe('when authenticated', () => {
-    beforeEach(() => {
-      (TestBed.get(AuthenticationService) as AuthenticationService).logIn('test@vmware.com', 'asdfasdf', 'systems_admin');
-    });
-    afterEach(() => {
-      (TestBed.get(AuthenticationService) as AuthenticationService).logOut();
-    });
-
-    it(`should have as title 'app'`, async(() => {
-      const fixture = TestBed.createComponent(AppComponent);
-      const app = fixture.debugElement.componentInstance;
-      expect(app.title).toEqual('app');
-    }));
-    it('should render a nav bar title', async(() => {
-      const fixture = TestBed.createComponent(AppComponent);
-      fixture.detectChanges();
-      const compiled = fixture.debugElement.nativeElement;
-      expect(compiled.querySelector('.branding .title').textContent).toContain('title');
-    }));
-  });
->>>>>>> 0d5d21ac
 });