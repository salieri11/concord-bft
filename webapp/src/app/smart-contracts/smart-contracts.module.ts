--- conflicted
+++ resolved
@@ -8,43 +8,15 @@
 
 import { SharedModule } from '../shared/shared.module';
 
-<<<<<<< HEAD
-import { AuthenticatedGuard } from '../shared/authenticated-guard.service';
 import { SmartContractsComponent } from './smart-contracts/smart-contracts.component';
 import { SmartContractComponent } from './smart-contract/smart-contract.component';
 import { SmartContractVersionComponent } from './smart-contract-version/smart-contract-version.component';
-=======
-import { SmartContractsContainerComponent } from './smart-contracts-container/smart-contracts-container.component';
-import { SmartContractDetailContainerComponent } from './smart-contract-detail-container/smart-contract-detail-container.component';
-import { SmartContractVersionDetailsComponent } from './smart-contract-version-details/smart-contract-version-details.component';
-import { ContractPayloadPreviewModalComponent } from './contract-payload-preview-modal/contract-payload-preview-modal.component';
->>>>>>> b7d47448
 import { ContractFormComponent } from './contract-form/contract-form.component';
 import {
   SmartContractsSolidityFunctionInputsComponent
 } from './smart-contracts-solidity-function-inputs/smart-contracts-solidity-function-inputs.component';
 import { ContractPayloadPreviewFormComponent } from './contract-payload-preview-form/contract-payload-preview-form.component';
 
-<<<<<<< HEAD
-const routes: Routes = [
-  {
-    path: 'smart-contracts',
-    canActivateChild: [AuthenticatedGuard],
-    children: [
-      { path: '', component: SmartContractsComponent },
-      {
-        path: ':contractId',
-        component: SmartContractComponent
-      },
-      {
-        path: ':contractId/versions/:version',
-        component: SmartContractComponent
-      },
-    ]
-  }];
-
-=======
->>>>>>> b7d47448
 @NgModule({
   imports: [
     SharedModule,
