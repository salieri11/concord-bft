--- conflicted
+++ resolved
@@ -7,21 +7,12 @@
 import { ReactiveFormsModule } from '@angular/forms';
 import { ActivatedRoute } from '@angular/router';
 import { HttpClientTestingModule } from '@angular/common/http/testing';
-<<<<<<< HEAD
 import { of as observableOf, throwError } from 'rxjs';
-=======
-import { BrowserAnimationsModule } from '@angular/platform-browser/animations';
 
->>>>>>> 787c7b03
-
+import { MockSharedModule } from '../../shared/shared.module';
 import { ContractFormComponent } from './contract-form.component';
-<<<<<<< HEAD
 import { SmartContractsService } from '../shared/smart-contracts.service';
 
-=======
-import { MockSharedModule } from '../../shared/shared.module';
-import { MockTranslateModule } from '../../mocks/mock-translate.module';
->>>>>>> 787c7b03
 
 describe('ContractFormComponent', () => {
   let component: ContractFormComponent;
@@ -32,11 +23,11 @@
         ClarityModule,
         ReactiveFormsModule,
         HttpClientTestingModule,
-        MockSharedModule,
-        BrowserAnimationsModule,
-        MockTranslateModule
+        MockSharedModule
       ],
+      declarations: [ContractFormComponent],
       providers: [
+        SmartContractsService,
         {
           provide: ActivatedRoute,
           useValue: {
@@ -46,10 +37,7 @@
               ),
             },
           },
-        }
-      ],
-      declarations: [ContractFormComponent],
-      providers: [SmartContractsService]
+        }]
     })
       .compileComponents();
   }));
