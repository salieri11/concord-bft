/*
 * Copyright 2018 VMware, all rights reserved.
 */

import { NgModule } from '@angular/core';

<<<<<<< HEAD
=======
import { SharedModule } from '../shared/shared.module';
import { DashboardContainerComponent } from './dashboard-container/dashboard-container.component';
>>>>>>> b7d47448
import { TransactionsModule } from '../transactions/transactions.module';
import { DashboardComponent } from './dashboard-container/dashboard.component';

<<<<<<< HEAD
const routes: Routes = [
  {
    path: 'dashboard',
    canActivateChild: [AuthenticatedGuard],
    children: [
      {path: '', component: DashboardComponent}
    ]
  }
];

=======
>>>>>>> b7d47448
@NgModule({
  imports: [
    SharedModule,
    TransactionsModule,
  ],
  declarations: [DashboardComponent]
})
export class DashboardModule { }
<|MERGE_RESOLUTION|>--- conflicted
+++ resolved
@@ -4,27 +4,13 @@
 
 import { NgModule } from '@angular/core';
 
-<<<<<<< HEAD
-=======
 import { SharedModule } from '../shared/shared.module';
-import { DashboardContainerComponent } from './dashboard-container/dashboard-container.component';
->>>>>>> b7d47448
+
+import { AuthenticatedGuard } from '../shared/authenticated-guard.service';
+
 import { TransactionsModule } from '../transactions/transactions.module';
 import { DashboardComponent } from './dashboard-container/dashboard.component';
 
-<<<<<<< HEAD
-const routes: Routes = [
-  {
-    path: 'dashboard',
-    canActivateChild: [AuthenticatedGuard],
-    children: [
-      {path: '', component: DashboardComponent}
-    ]
-  }
-];
-
-=======
->>>>>>> b7d47448
 @NgModule({
   imports: [
     SharedModule,
