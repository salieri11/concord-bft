<img class="graph-placeholder" src="assets/static/images/node-location-large.png">

<div class="p-2 bg-header">
  <div class="row">
    <div class="col-md">
      <p class="p7 mt-0">
        {{'dashboard.totalActiveNodes' | translate}}
      </p>
      <h2 class="mt-0">{{mockStats.totalActiveNodes | number}}</h2>
    </div>
    <div class="col-md">
      <p class="p7 mt-0">
        {{'dashboard.inactiveNodes' | translate}}
      </p>
      <h2 class="mt-0">{{mockStats.inactiveNodes | number}}</h2>
    </div>
    <div class="col-md">
      <p class="p7 mt-0">
        {{'dashboard.overallNodeHealth' | translate}}
      </p>
      <h2 class="mt-0">{{mockStats.overallNodeHealth | percent:"1.0-2"}}</h2>
      <div class="progress success">
        <progress max="100" [value]="mockStats.overallNodeHealth * 100"></progress>
      </div>
    </div>
    <div class="col-md">
      <p class="p7 mt-0">
        {{'dashboard.transactionsPerSecond' | translate}}
      </p>
      <h2 class="mt-0">{{mockStats.transactionsPerSecond | number}}</h2>
    </div>
    <div class="col-md">
      <p class="p7 mt-0">
        {{'dashboard.averageValidationTime' | translate}}
      </p>
      <h2 class="mt-0"
          [innerHTML]="'dashboard.xSeconds' | translate:{seconds: (mockStats.averageValidationTime | number:'1.0-2')}">
      </h2>
    </div>
  </div>
</div>

<div class="p-2">
<<<<<<< HEAD
  <div class="row flex-items-xs-middle">
    <div class="col-sm">
      <h3 class="mt-0">{{'transactions.recentTransactions' | translate}}</h3>
    </div>
  </div>
  <div class="row">
    <div class="col-xs-12">
      <clr-datagrid>
        <clr-dg-column [clrDgSortBy]="'hash'">{{'transactions.hash' | translate}}</clr-dg-column>
        <clr-dg-column>{{'transactions.nonce' | translate}}</clr-dg-column>
        <clr-dg-column>
          {{'transactions.status' | translate}}
          <clr-dg-filter [clrDgFilter]="statusFilter">
            <athena-transactions-status-filter #statusFilter></athena-transactions-status-filter>
          </clr-dg-filter>
        </clr-dg-column>
        <clr-dg-row *clrDgItems="let transaction of recentTransactions">
          <clr-dg-action-overflow>
            <a class="action-item" [routerLink]="['/blocks', transaction.blockNumber, 'transactions', transaction.hash]">
              {{'blocks.viewDetail' | translate}}
            </a>
          </clr-dg-action-overflow>
          <clr-dg-cell>{{transaction.hash}}</clr-dg-cell>
          <clr-dg-cell>{{transaction.nonce}}</clr-dg-cell>
          <clr-dg-cell>{{(transaction?.status ? 'transactions.success' : 'transactions.failure') | translate}}</clr-dg-cell>
        </clr-dg-row>
        <clr-dg-footer>
          <clr-dg-pagination #pagination [clrDgPageSize]="10">
            {{'transactions.paginationSummary' | translate: { start: pagination.firstItem + 1, finish: pagination.lastItem + 1, total: pagination.totalItems} }}
          </clr-dg-pagination>
        </clr-dg-footer>
      </clr-datagrid>
    </div>
  </div>
=======
  <app-transaction-list-view [transactions]="recentTransactions"></app-transaction-list-view>
>>>>>>> 351506fe
</div><|MERGE_RESOLUTION|>--- conflicted
+++ resolved
@@ -41,42 +41,5 @@
 </div>
 
 <div class="p-2">
-<<<<<<< HEAD
-  <div class="row flex-items-xs-middle">
-    <div class="col-sm">
-      <h3 class="mt-0">{{'transactions.recentTransactions' | translate}}</h3>
-    </div>
-  </div>
-  <div class="row">
-    <div class="col-xs-12">
-      <clr-datagrid>
-        <clr-dg-column [clrDgSortBy]="'hash'">{{'transactions.hash' | translate}}</clr-dg-column>
-        <clr-dg-column>{{'transactions.nonce' | translate}}</clr-dg-column>
-        <clr-dg-column>
-          {{'transactions.status' | translate}}
-          <clr-dg-filter [clrDgFilter]="statusFilter">
-            <athena-transactions-status-filter #statusFilter></athena-transactions-status-filter>
-          </clr-dg-filter>
-        </clr-dg-column>
-        <clr-dg-row *clrDgItems="let transaction of recentTransactions">
-          <clr-dg-action-overflow>
-            <a class="action-item" [routerLink]="['/blocks', transaction.blockNumber, 'transactions', transaction.hash]">
-              {{'blocks.viewDetail' | translate}}
-            </a>
-          </clr-dg-action-overflow>
-          <clr-dg-cell>{{transaction.hash}}</clr-dg-cell>
-          <clr-dg-cell>{{transaction.nonce}}</clr-dg-cell>
-          <clr-dg-cell>{{(transaction?.status ? 'transactions.success' : 'transactions.failure') | translate}}</clr-dg-cell>
-        </clr-dg-row>
-        <clr-dg-footer>
-          <clr-dg-pagination #pagination [clrDgPageSize]="10">
-            {{'transactions.paginationSummary' | translate: { start: pagination.firstItem + 1, finish: pagination.lastItem + 1, total: pagination.totalItems} }}
-          </clr-dg-pagination>
-        </clr-dg-footer>
-      </clr-datagrid>
-    </div>
-  </div>
-=======
   <app-transaction-list-view [transactions]="recentTransactions"></app-transaction-list-view>
->>>>>>> 351506fe
 </div>