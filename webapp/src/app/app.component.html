--- conflicted
+++ resolved
@@ -1,24 +1,15 @@
 <clr-main-container>
   <clr-header class="header-6">
     <div class="branding">
-<<<<<<< HEAD
-      <a href="#" class="nav-link">
-        <img src="assets/static/images/nav-logo.png" alt="VMware">
-=======
       <a routerLink="/" class="nav-link">
         <clr-icon shape="vm-bug"></clr-icon>
         <span class="title">{{'title' | translate}}</span>
->>>>>>> 39ca36cf
       </a>
     </div>
     <div class="header-actions">
       <div class="nav-text active-nodes">
         <clr-icon shape="circle" class="is-solid is-success" size="14"></clr-icon>
-<<<<<<< HEAD
-        Active Nodes 28,458
-=======
         {{ 'nav.metrics.activeNodes' | translate:{value: '28,458'} }}
->>>>>>> 39ca36cf
       </div>
       <a href="javascript:;" class="nav-link nav-icon">
         <clr-icon shape="search"></clr-icon>
@@ -44,18 +35,6 @@
     </main>
     <clr-vertical-nav>
       <a clrVerticalNavLink routerLink="dashboard" routerLinkActive="active">
-<<<<<<< HEAD
-        <clr-icon clrVerticalNavIcon shape="home" class="nav-icon-large"></clr-icon>
-        Dashboard
-      </a>
-      <a clrVerticalNavLink routerLink="nodes" routerLinkActive="active">
-        <clr-icon clrVerticalNavIcon shape="network-globe" class="nav-icon-large"></clr-icon>
-        Node List
-      </a>
-      <a clrVerticalNavLink routerLink="blocks" routerLinkActive="active">
-        <clr-icon clrVerticalNavIcon shape="blocks-group" class="nav-icon-large"></clr-icon>
-        Block List
-=======
         <clr-icon clrVerticalNavIcon shape="home"></clr-icon>
         {{'nav.dashboard.title' | translate}}
       </a>
@@ -70,7 +49,6 @@
       <a clrVerticalNavLink routerLink="testing" routerLinkActive="active">
         <clr-icon clrVerticalNavIcon shape="file-settings"></clr-icon>
         {{'nav.testing.title' | translate}}
->>>>>>> 39ca36cf
       </a>
     </clr-vertical-nav>
   </div>
