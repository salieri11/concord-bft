/*
 * Copyright 2018 VMware, all rights reserved.
 */

import { Component, EventEmitter, Input, OnInit, Output, ViewChild } from '@angular/core';
import { ClrDatagrid } from '@clr/angular';

import { Personas } from '../../shared/persona.service';
import { User } from '../shared/user.model';

@Component({
  selector: 'athena-user-list',
  templateUrl: './user-list.component.html',
  styleUrls: ['./user-list.component.scss']
})
export class UserListComponent implements OnInit {
  static personasAllowed: Personas[] = [Personas.SystemsAdmin, Personas.ConsortiumAdmin, Personas.OrgAdmin];
  @Input('users') users: User[];
  @Output('selected') selected: EventEmitter<any> = new EventEmitter<any>();
  @ViewChild('datagrid') datagrid: ClrDatagrid;

  selectedUsers: User[] = [];

<<<<<<< HEAD
  constructor(private translate: TranslateService, private usersService: UsersService) {
    this.gridOptions.getData = () => {
      return this.usersService.getList();
    };
=======
  constructor() {
>>>>>>> 9ca043cc

  }

  ngOnInit() {
    this.datagrid.selection.change.subscribe(
      selectionChange => this.handleRowSelection(selectionChange)
    );
  }

  private handleRowSelection(change: Array<any>): void {
    setTimeout(() => {
      this.selected.emit(change);
    }, 10);
  }
}<|MERGE_RESOLUTION|>--- conflicted
+++ resolved
@@ -21,14 +21,7 @@
 
   selectedUsers: User[] = [];
 
-<<<<<<< HEAD
-  constructor(private translate: TranslateService, private usersService: UsersService) {
-    this.gridOptions.getData = () => {
-      return this.usersService.getList();
-    };
-=======
   constructor() {
->>>>>>> 9ca043cc
 
   }
 
