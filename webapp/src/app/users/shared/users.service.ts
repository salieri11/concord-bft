/*
 * Copyright 2018 VMware, all rights reserved.
 */

import { Injectable } from '@angular/core';
<<<<<<< HEAD
import { Observable } from 'rxjs/index';

import { Personas } from '../../shared/persona.service';
import { User, UserResponse } from './user.model';
import { HttpClient } from '@angular/common/http';
import { GridListResponse } from '../../grid/shared/grid.model';
import { map } from 'rxjs/operators';
=======
import { HttpClient } from '@angular/common/http';
import { Observable } from 'rxjs/index';

import { User } from './user.model';
>>>>>>> 9ca043cc

@Injectable({
  providedIn: 'root'
})
export class UsersService {

  constructor(private http: HttpClient) {

  }

<<<<<<< HEAD
  path = '/api/users/';
  users: User[] = [];

  getList(): Observable<GridListResponse> {
    return this.http.get<UserResponse>(this.path).pipe(
      map(response => this.handleResponse(response)));
  }

  private handleResponse(response: UserResponse): GridListResponse {
    console.log(response);
    return {
      objects: response._embedded.users,
      meta: {
        size: response.page.size,
        total: response.page.totalElements,
        totalPages: response.page.totalPages
      }
    };
  }

  getFakeData(): Observable<GridListResponse>  {
    const d = new Date(),
      data = {
        objects: [{
          id: 1,
          name: 'Donnette Foller',
          firstName: 'Donette',
          lastName: 'Foller',
          email: 'donnett@email.com',
          persona: Personas.ConsortiumAdmin,
          organization: 'Organization 1',
          updatedOn: d.setDate(d.getDate() - 10),
          createdOn: d.setDate(d.getDate() - 10)
        }, {
          id: 2,
          name: 'Abel Dilliard',
          firstName: 'Abel',
          lastName: 'Dilliard',
          email: 'abel@email.com',
          organization: 'Organization 2',
          persona: Personas.OrgAdmin,
          updatedOn: d.setDate(d.getDate() - 10),
          createdOn: d.setDate(d.getDate() - 10)
        }, {
          id: 3,
          name: 'Sage Venere',
          firstName: 'Sage',
          lastName: 'Venere',
          email: 'sage@email.com',
          organization: 'Organization 1',
          persona: Personas.SystemsAdmin,
          updatedOn: d.setDate(d.getDate() - 10),
          createdOn: d.setDate(d.getDate() - 10)
        }],
        meta: {
          size: 10,
          total: 10,
          totalPages: 10
        }
      };
=======
  path = '/api/users';
  users: User[] = [];
>>>>>>> 9ca043cc

  getList(): Observable<User[]> {
    return this.http.get<User[]>(this.path);
  }

  createUser(user: User): Observable<any> {
    return this.http.post<User>(this.path, user);
  }

  deleteUser(userId: number): Observable<any> {
    const url = `${this.path}/${userId}`;
    return this.http.delete(url);
  }

  editUser(user: User) {
<<<<<<< HEAD
    return this.http.put<User>(this.path, user);
=======
    const url = `${this.path}/${user.user_id}`;
    return this.http.patch<User>(url, user);
>>>>>>> 9ca043cc
  }
}<|MERGE_RESOLUTION|>--- conflicted
+++ resolved
@@ -3,20 +3,10 @@
  */
 
 import { Injectable } from '@angular/core';
-<<<<<<< HEAD
-import { Observable } from 'rxjs/index';
-
-import { Personas } from '../../shared/persona.service';
-import { User, UserResponse } from './user.model';
-import { HttpClient } from '@angular/common/http';
-import { GridListResponse } from '../../grid/shared/grid.model';
-import { map } from 'rxjs/operators';
-=======
 import { HttpClient } from '@angular/common/http';
 import { Observable } from 'rxjs/index';
 
 import { User } from './user.model';
->>>>>>> 9ca043cc
 
 @Injectable({
   providedIn: 'root'
@@ -27,71 +17,8 @@
 
   }
 
-<<<<<<< HEAD
-  path = '/api/users/';
-  users: User[] = [];
-
-  getList(): Observable<GridListResponse> {
-    return this.http.get<UserResponse>(this.path).pipe(
-      map(response => this.handleResponse(response)));
-  }
-
-  private handleResponse(response: UserResponse): GridListResponse {
-    console.log(response);
-    return {
-      objects: response._embedded.users,
-      meta: {
-        size: response.page.size,
-        total: response.page.totalElements,
-        totalPages: response.page.totalPages
-      }
-    };
-  }
-
-  getFakeData(): Observable<GridListResponse>  {
-    const d = new Date(),
-      data = {
-        objects: [{
-          id: 1,
-          name: 'Donnette Foller',
-          firstName: 'Donette',
-          lastName: 'Foller',
-          email: 'donnett@email.com',
-          persona: Personas.ConsortiumAdmin,
-          organization: 'Organization 1',
-          updatedOn: d.setDate(d.getDate() - 10),
-          createdOn: d.setDate(d.getDate() - 10)
-        }, {
-          id: 2,
-          name: 'Abel Dilliard',
-          firstName: 'Abel',
-          lastName: 'Dilliard',
-          email: 'abel@email.com',
-          organization: 'Organization 2',
-          persona: Personas.OrgAdmin,
-          updatedOn: d.setDate(d.getDate() - 10),
-          createdOn: d.setDate(d.getDate() - 10)
-        }, {
-          id: 3,
-          name: 'Sage Venere',
-          firstName: 'Sage',
-          lastName: 'Venere',
-          email: 'sage@email.com',
-          organization: 'Organization 1',
-          persona: Personas.SystemsAdmin,
-          updatedOn: d.setDate(d.getDate() - 10),
-          createdOn: d.setDate(d.getDate() - 10)
-        }],
-        meta: {
-          size: 10,
-          total: 10,
-          totalPages: 10
-        }
-      };
-=======
   path = '/api/users';
   users: User[] = [];
->>>>>>> 9ca043cc
 
   getList(): Observable<User[]> {
     return this.http.get<User[]>(this.path);
@@ -107,11 +34,7 @@
   }
 
   editUser(user: User) {
-<<<<<<< HEAD
-    return this.http.put<User>(this.path, user);
-=======
     const url = `${this.path}/${user.user_id}`;
     return this.http.patch<User>(url, user);
->>>>>>> 9ca043cc
   }
 }