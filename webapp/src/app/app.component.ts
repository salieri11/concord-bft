/*
 * Copyright 2018 VMware, all rights reserved.
 */

import { Component } from '@angular/core';
import { TranslateService } from '@ngx-translate/core';

<<<<<<< HEAD
import { AuthenticationService } from './shared/authentication.service';
import { ErrorAlertService } from './shared/global-error-handler.service';
import { personaOptions, Personas, PersonaService } from './shared/persona.service';
=======
>>>>>>> b7d47448

@Component({
  selector: 'athena-root',
  templateUrl: './app.component.html',
  styleUrls: ['./app.component.scss']
})
<<<<<<< HEAD
export class AppComponent implements OnDestroy {
  title = 'app';
  alerts: any = [];
  authenticationChange: Subscription;

  authenticated = false;
  username: string;
  personas = Personas;
  personaOptions = personaOptions;
=======
export class AppComponent {
>>>>>>> b7d47448

  constructor(
    private translate: TranslateService
  ) {
    const browserLang = this.translate.getBrowserLang();

    this.translate.setDefaultLang('en');
    this.translate.use(browserLang);
  }
}<|MERGE_RESOLUTION|>--- conflicted
+++ resolved
@@ -5,31 +5,13 @@
 import { Component } from '@angular/core';
 import { TranslateService } from '@ngx-translate/core';
 
-<<<<<<< HEAD
-import { AuthenticationService } from './shared/authentication.service';
-import { ErrorAlertService } from './shared/global-error-handler.service';
-import { personaOptions, Personas, PersonaService } from './shared/persona.service';
-=======
->>>>>>> b7d47448
 
 @Component({
   selector: 'athena-root',
   templateUrl: './app.component.html',
   styleUrls: ['./app.component.scss']
 })
-<<<<<<< HEAD
-export class AppComponent implements OnDestroy {
-  title = 'app';
-  alerts: any = [];
-  authenticationChange: Subscription;
-
-  authenticated = false;
-  username: string;
-  personas = Personas;
-  personaOptions = personaOptions;
-=======
 export class AppComponent {
->>>>>>> b7d47448
 
   constructor(
     private translate: TranslateService
