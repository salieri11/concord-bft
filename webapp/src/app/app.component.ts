--- conflicted
+++ resolved
@@ -28,16 +28,10 @@
     private authenticationService: AuthenticationService,
     private router: Router,
     private alertService: ErrorAlertService,
-    private translate: TranslateService,
     public zone: NgZone,
     private translate: TranslateService
   ) {
-<<<<<<< HEAD
-    const browserLang = translate.getBrowserLang();
-
-=======
     const browserLang = this.translate.getBrowserLang();
->>>>>>> 7d9052cc
     this.translate.setDefaultLang('en');
     this.translate.use(browserLang);
 
