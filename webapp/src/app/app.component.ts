--- conflicted
+++ resolved
@@ -6,12 +6,11 @@
 import { Router } from '@angular/router';
 import { Subscription } from 'rxjs/Subscription';
 import { TranslateService } from '@ngx-translate/core';
+import { FormGroup, FormControl } from '@angular/forms';
 
 import { AuthenticationService } from './shared/authentication.service';
 import { ErrorAlertService } from './shared/global-error-handler.service';
 import { Personas, PersonaService } from './shared/persona.service';
-import { TranslateService } from '@ngx-translate/core';
-import { FormGroup, FormControl } from '@angular/forms';
 
 @Component({
   selector: 'app-root',
@@ -42,11 +41,9 @@
     private alertService: ErrorAlertService,
     private translate: TranslateService,
     public zone: NgZone,
-    private translate: TranslateService,
     private personaService: PersonaService
   ) {
     const browserLang = this.translate.getBrowserLang();
-<<<<<<< HEAD
 
     this.translate.setDefaultLang('en');
     this.translate.use(browserLang);
@@ -60,14 +57,6 @@
       this.username = user.email;
       this.personaService.currentPersona = user.persona;
       this.personaFormGroup.patchValue({ persona: user.persona });
-=======
-    this.translate.setDefaultLang('en');
-    this.translate.use(browserLang);
-
-    this.authenticationChange = authenticationService.user.subscribe(email => {
-      this.authenticated = email !== undefined;
-      this.username = email;
->>>>>>> 6a3895d0
     });
 
     this.alertService.notify
