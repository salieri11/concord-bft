/*
 * Copyright 2018 VMware, all rights reserved.
 */

import { BrowserModule } from '@angular/platform-browser';
import { BrowserAnimationsModule } from '@angular/platform-browser/animations';
import { NgModule } from '@angular/core';
import { HttpClient } from '@angular/common/http';
import { TranslateHttpLoader } from '@ngx-translate/http-loader';
import { TranslateLoader, TranslateModule } from '@ngx-translate/core';

<<<<<<< HEAD
import { AuthenticationModule } from './authentication/authentication.module';
import { DashboardModule } from './dashboard/dashboard.module';
import { NodesModule } from './nodes/nodes.module';
import { BlocksModule } from './blocks/blocks.module';
import { TransactionsModule } from './transactions/transactions.module';
import { TestingModule } from './testing/testing.module';
import { SmartContractsModule } from './smart-contracts/smart-contracts.module';
import { SharedModule } from './shared/shared.module';
import { OrgsModule } from './orgs/orgs.module';
import { BlockchainsModule } from './blockchains/blockchains.module';
import { ChannelsModule } from './channels/channels.module';
import { GlobalErrorHandlerService, ErrorAlertService } from './shared/global-error-handler.service';

import { RequestInterceptor } from './app-interceptors';

import { AppComponent } from './app.component';
import { ConsortiumModule } from './consortium/consortium.module';
import { KubernetesModule } from './kubernetes/kubernetes.module';

const appRoutes: Routes = [
  { path: '',
    redirectTo: 'dashboard',
    pathMatch: 'full'
  }
];
=======
import { ClarityModule } from '@clr/angular';

import { AppComponent } from './app.component';
import { MainModule } from './main/main.module';
import { AppRoutingModule } from './app-routing.module';
>>>>>>> b7d47448

export function HttpLoaderFactory(http: HttpClient) {
  return new TranslateHttpLoader(http, '/assets/static/i18n/', '.json');
}

@NgModule({
  declarations: [
    AppComponent
  ],
  imports: [
    BrowserModule,
    BrowserAnimationsModule,
    MainModule,
    ClarityModule,
    AppRoutingModule,
    TranslateModule.forRoot({
      loader: {
        provide: TranslateLoader,
        useFactory: HttpLoaderFactory,
        deps: [HttpClient]
      }
<<<<<<< HEAD
    }),
    AuthenticationModule,
    DashboardModule,
    NodesModule,
    BlocksModule,
    TransactionsModule,
    SmartContractsModule,
    TestingModule,
    SharedModule.forRoot(),
    OrgsModule,
    BlockchainsModule,
    ConsortiumModule,
    KubernetesModule,
    ChannelsModule
  ],
  providers: [
    {
      provide: HTTP_INTERCEPTORS,
      useClass: RequestInterceptor,
      multi: true,
    },
    GlobalErrorHandlerService,
    ErrorAlertService
=======
    })
>>>>>>> b7d47448
  ],
  bootstrap: [AppComponent]
})
export class AppModule {
}<|MERGE_RESOLUTION|>--- conflicted
+++ resolved
@@ -9,39 +9,11 @@
 import { TranslateHttpLoader } from '@ngx-translate/http-loader';
 import { TranslateLoader, TranslateModule } from '@ngx-translate/core';
 
-<<<<<<< HEAD
-import { AuthenticationModule } from './authentication/authentication.module';
-import { DashboardModule } from './dashboard/dashboard.module';
-import { NodesModule } from './nodes/nodes.module';
-import { BlocksModule } from './blocks/blocks.module';
-import { TransactionsModule } from './transactions/transactions.module';
-import { TestingModule } from './testing/testing.module';
-import { SmartContractsModule } from './smart-contracts/smart-contracts.module';
-import { SharedModule } from './shared/shared.module';
-import { OrgsModule } from './orgs/orgs.module';
-import { BlockchainsModule } from './blockchains/blockchains.module';
-import { ChannelsModule } from './channels/channels.module';
-import { GlobalErrorHandlerService, ErrorAlertService } from './shared/global-error-handler.service';
-
-import { RequestInterceptor } from './app-interceptors';
-
-import { AppComponent } from './app.component';
-import { ConsortiumModule } from './consortium/consortium.module';
-import { KubernetesModule } from './kubernetes/kubernetes.module';
-
-const appRoutes: Routes = [
-  { path: '',
-    redirectTo: 'dashboard',
-    pathMatch: 'full'
-  }
-];
-=======
 import { ClarityModule } from '@clr/angular';
 
 import { AppComponent } from './app.component';
 import { MainModule } from './main/main.module';
 import { AppRoutingModule } from './app-routing.module';
->>>>>>> b7d47448
 
 export function HttpLoaderFactory(http: HttpClient) {
   return new TranslateHttpLoader(http, '/assets/static/i18n/', '.json');
@@ -63,33 +35,7 @@
         useFactory: HttpLoaderFactory,
         deps: [HttpClient]
       }
-<<<<<<< HEAD
-    }),
-    AuthenticationModule,
-    DashboardModule,
-    NodesModule,
-    BlocksModule,
-    TransactionsModule,
-    SmartContractsModule,
-    TestingModule,
-    SharedModule.forRoot(),
-    OrgsModule,
-    BlockchainsModule,
-    ConsortiumModule,
-    KubernetesModule,
-    ChannelsModule
-  ],
-  providers: [
-    {
-      provide: HTTP_INTERCEPTORS,
-      useClass: RequestInterceptor,
-      multi: true,
-    },
-    GlobalErrorHandlerService,
-    ErrorAlertService
-=======
     })
->>>>>>> b7d47448
   ],
   bootstrap: [AppComponent]
 })
