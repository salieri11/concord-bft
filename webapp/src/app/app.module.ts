/*
 * Copyright 2018 VMware, all rights reserved.
 */

import { BrowserModule } from '@angular/platform-browser';
import { BrowserAnimationsModule } from '@angular/platform-browser/animations';
import { NgModule } from '@angular/core';
import { HttpClient, HttpClientModule, HTTP_INTERCEPTORS } from '@angular/common/http';
import { RouterModule, Routes } from '@angular/router';
import { ClarityModule } from '@clr/angular';
import { TranslateLoader, TranslateModule } from '@ngx-translate/core';
import { TranslateHttpLoader } from '@ngx-translate/http-loader';

import { AuthenticationModule } from './authentication/authentication.module';
import { DashboardModule } from './dashboard/dashboard.module';
import { NodesModule } from './nodes/nodes.module';
import { BlocksModule } from './blocks/blocks.module';
import { TransactionsModule } from './transactions/transactions.module';
import { TestingModule } from './testing/testing.module';
import { SmartContractsModule } from './smart-contracts/smart-contracts.module';
import { SharedModule } from './shared/shared.module';
import { OrgManagementModule } from './org-management/org-management.module';
import { BlockchainsModule } from './blockchains/blockchains.module';
import { ChannelsModule } from './channels/channels.module';
import { ConsortiumManagementModule } from './consortium-management/consortium-management.module';
import { KubernetesManagementModule } from './kubernetes-management/kubernetes-management.module';
import { GlobalErrorHandlerService, ErrorAlertService } from './shared/global-error-handler.service';

import { RequestInterceptor } from './app-interceptors';

import { AppComponent } from './app.component';

const appRoutes: Routes = [
  { path: '',
    redirectTo: 'dashboard',
    pathMatch: 'full'
  }
];

export function HttpLoaderFactory(http: HttpClient) {
  return new TranslateHttpLoader(http, '/assets/static/i18n/', '.json');
}

@NgModule({
  declarations: [
    AppComponent
  ],
  imports: [
    BrowserModule,
    BrowserAnimationsModule,
    HttpClientModule,
    ClarityModule,
<<<<<<< HEAD
    RouterModule.forRoot(appRoutes, {enableTracing: false}),
=======
    RouterModule.forRoot(appRoutes),
>>>>>>> 436547c2
    TranslateModule.forRoot({
      loader: {
        provide: TranslateLoader,
        useFactory: HttpLoaderFactory,
        deps: [HttpClient]
      }
    }),
    AuthenticationModule,
    DashboardModule,
    NodesModule,
    BlocksModule,
    TransactionsModule,
    SmartContractsModule,
    TestingModule,
    SharedModule.forRoot(),
    OrgManagementModule,
    BlockchainsModule,
    ConsortiumManagementModule,
    KubernetesManagementModule,
    ChannelsModule,
  ],
  providers: [
    {
      provide: HTTP_INTERCEPTORS,
      useClass: RequestInterceptor,
      multi: true,
    },
    GlobalErrorHandlerService,
    ErrorAlertService
  ],
  bootstrap: [AppComponent]
})
export class AppModule { }<|MERGE_RESOLUTION|>--- conflicted
+++ resolved
@@ -50,11 +50,7 @@
     BrowserAnimationsModule,
     HttpClientModule,
     ClarityModule,
-<<<<<<< HEAD
-    RouterModule.forRoot(appRoutes, {enableTracing: false}),
-=======
     RouterModule.forRoot(appRoutes),
->>>>>>> 436547c2
     TranslateModule.forRoot({
       loader: {
         provide: TranslateLoader,
