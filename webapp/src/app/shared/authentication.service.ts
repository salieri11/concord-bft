--- conflicted
+++ resolved
@@ -3,18 +3,8 @@
  */
 
 import { Injectable } from '@angular/core';
-<<<<<<< HEAD
-import { BehaviorSubject } from 'rxjs/BehaviorSubject';
-import { Observable } from 'rxjs/Observable';
+import { BehaviorSubject, Observable } from 'rxjs';
 import { PersonaService } from './persona.service';
-
-export interface User {
-  email: string;
-  persona: string;
-}
-=======
-import { BehaviorSubject, Observable } from 'rxjs';
->>>>>>> 351506fe
 
 @Injectable()
 export class AuthenticationService {
