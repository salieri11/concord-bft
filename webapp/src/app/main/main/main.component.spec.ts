--- conflicted
+++ resolved
@@ -17,7 +17,7 @@
 import { TourService } from '../../shared/tour.service';
 import { Personas } from '../../shared/persona.service';
 import { VmwThemeSwitchButtonComponent } from '../../shared/components/theme-switch-button/theme-switch-button.component';
-import {VmwClarityThemeService} from "../../shared/theme.provider";
+import { VmwClarityThemeService } from '../../shared/theme.provider';
 
 describe('MainComponent', () => {
   let component: MainComponent;
@@ -33,13 +33,8 @@
       declarations: [
         MainComponent,
         VmwTaskComponent,
-<<<<<<< HEAD
-        CanViewDirective
-=======
-        VmwTaskPanelComponent,
         CanViewDirective,
         VmwThemeSwitchButtonComponent
->>>>>>> f4e108aa
       ],
       providers: [
         ErrorAlertService,
