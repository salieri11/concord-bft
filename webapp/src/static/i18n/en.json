{
  "title": "VMware Athena",
  "common": {
    "all": "All",
    "close": "Close",
    "cancel": "Cancel",
    "create": "Create",
    "back": "Back",
    "next": "Next",
    "finish": "Finish",
    "edit": "Edit"
  },
  "nav": {
    "menu": {
      "title": "Menu",
      "options": {
        "deploy": {
          "title": "Deploy"
        },
        "addOrg": {
          "title": "Add Organization"
        },
        "addBlockchains": {
          "title": "Add Blockchain"
        },
        "addConsortium": {
          "title": "Add Consortium"
        },
        "addKubernetes": {
          "title": "Add Kubernetes"
        },
        "addUsers": {
          "title": "Add Users"
        }
      }
    },
    "personaSelector": {
      "title": "Role"
    },
    "actions": {
      "title": "Actions",
      "resetTasks": "Reset Tasks"
    },
    "metrics": {
      "activeNodes": "Active Nodes {{value}}"
    },
    "dashboard": {
      "title": "Dashboard"
    },
    "nodeList": {
      "title": "Node List"
    },
    "blockList": {
      "title": "Block List"
    },
    "testing": {
      "title": "Testing"
    },
    "smartContracts": {
      "title": "Smart Contracts"
    },
    "sysadmin": {
      "title": "SYSTEM ADMIN"
    },
    "organization": {
      "title": "Organizations"
    },
    "blockchains": {
      "title": "Blockchains"
    },
    "consortium": {
      "title": "Consortiums"
    },
    "kubernetes": {
      "title": "Kubernetes"
    },
    "users": {
      "title": "Users"
    },
    "logOut": "Log Out"
  },
  "time": {
    "lastXDays": "Last {{number}} Days",
    "today": "Today"
  },
  "authentication": {
    "welcome": "Welcome to",
    "username": "Username",
    "password": "Password",
    "next": "Next"
  },
  "grid": {
    "search": {
      "placeholder": "Search"
    },
    "pagination": {
      "of": "of"
    }
  },
  "dashboard": {
    "totalActiveNodes": "Total Active Nodes",
    "inactiveNodes": "Inactive Nodes",
    "overallNodeHealth": "Overall Node Health",
    "transactionsPerSecond": "Transactions/second",
    "averageValidationTime": "Avg Validation Time",
    "xSeconds": "{{seconds}} <small>seconds</small>"
  },
  "filters": {
    "filterTransactions": "Filter Transactions",
    "byStatus": "By Status",
    "pendingTransactions": "Pending Transactions",
    "byTransactionType": "By Transaction Type",
    "allTransactions": "All Transactions",
    "byDateRange": "By Date Range",
    "byOwner": "By Owner",
    "allOwners": "All Owners",
    "cancel": "Cancel",
    "apply": "Apply"
  },
  "nodes": {
    "title": "Node",
    "nodes": "Nodes",
    "nodeActivity": "Node Activity",
    "overallNodeHealth": "Overall Node Health",
    "transactionsPerSecond": "Transactions/second",
    "averageValidationTime": "Avg Validation Time",
    "xSeconds": "{{seconds}} <small>seconds</small>",
    "location": "Location",
    "status": "Status",
    "connected": "Connected",
    "offline": "Offline",
    "totalActiveNodes": "Total Active Nodes",
    "inactiveNodes": "Inactive Nodes",
    "searchPlaceholder": "Search...",
    "filters": "Filters",
    "hostname": "Hostname",
    "address": "Address",
    "viewDetail": "View Detail",
    "network": "Network",
    "nodeLocation": "Node Location",
    "transactions": "Transactions",
    "timestamp": "Timestamp",
    "origination": "Origination",
    "transaction": "Transaction",
    "type": "Type",
    "amount": "Amount",
    "trans": "Trans",
    "length": "Length",
    "nodeOwners": "Node Owners",
    "averageXPerSecond": "Avg {{value}}/sec",
    "averageXSeconds": "Avg {{value}} sec"
  },
  "blocks": {
    "title": "Block",
    "blocks": "Blocks",
    "blockActivity": "Block Activity",
    "number": "Block Number",
    "index": "Index",
    "hash": "Hash",
    "next": "Next",
    "viewDetail": "View Detail",
    "paginationSummary": "{{start}} - {{finish}} of {{total}} blocks"
  },
  "transactions": {
    "title": "Transaction",
    "transactions": "Transactions",
    "recentTransactions": "Recent Transactions",
    "timestamp": "Timestamp",
    "origination": "Origination",
    "transactionType": "Transaction Type",
    "amount": "Amount",
    "transactionLength": "Trans Length",
    "status": "Status",
    "success": "Success",
    "failure": "Failure",
    "none": "null",
    "nodes": "Nodes",
    "hash": "Hash",
    "from": "From",
    "to": "To",
    "contractAddress": "Contract Address",
    "input": "Input",
    "value": "Value",
    "nonce": "Nonce",
    "parentHash": "Parent Hash",
    "size": "Size",
    "paginationSummary": "{{start}} - {{finish}} of {{total}} transactions"
  },
  "testing": {
    "testingGround": "Testing Ground",
    "transactionCreation": "Transaction Creation",
    "smartContractUpload": "Smart Contract Upload",
    "transactionCreationHint": "Enter data below to generate a unique hash",
    "smartContractHint": "Upload file below to generate a unique hash",
    "action": "Action",
    "submit": "Submit",
    "submitContract": "Submit Contract",
    "from": "From",
    "to": "To",
    "value": "Value",
    "data": "Data",
    "transaction": "Transaction",
    "call": "Call",
    "copy": "Copy",
    "file": "File",
    "contractAddress": "Contract Address:",
    "transactionHash": "Transaction Hash:",
    "result": "Result:"
  },
  "smartContracts": {
    "smartContracts": "Smart Contracts",
    "smartContractUpload": "Upload Smart Contracts",
    "contractId": "Contract ID",
    "createContract": "Create Contract",
    "createContractError": "There was an error uploading your contract. Please correct any errors and try again:",
    "viewDetail": "View Details",
    "name": "Name",
    "owner": "Owner",
    "file": "File",
    "preview": "Preview",
    "version": {
      "title": "Version",
      "version": "Version",
      "address": "Address",
      "functions": "Functions",
      "gas": "Gas",
      "value": "Value",
      "from": "From",
      "call": "Call",
      "send": "Send",
      "preview": "Preview",
      "selectVersion": "Select Version",
      "functionParameters": "Function Parameters",
      "downloadBytecode": "Download Bytecode",
      "downloadSourceCode": "Download Source Code",
      "downloadMetadata": "Download Metadata"
    }
  },
  "organization": {
    "title": "Organization Management",
    "actions": {
      "title": "Actions",
      "options": {
        "add": {
          "title": "Add Org"
        },
        "import": {
          "title": "Import Org"
        },
        "delete": {
          "title": "Delete Org"
        }
      }
    },
    "grid": {
      "pagination": {
        "title": "Orgs"
      },
      "columns": {
        "name": {
          "title": "Name"
        },
        "domain": {
          "title": "Domain"
        },
        "type": {
          "title": "Type"
        },
        "created": {
          "title": "Created On"
        }
      }
    },
    "addOrgForm": {
      "title": "Add Organization",
      "inputs": {
        "name": {
          "title": "Name",
          "placeholder": "MyOrganization"
        },
        "peerNumber": {
          "title": "Peer Number",
          "placeholder": "1234"
        },
        "domain": {
          "title": "Domain",
          "placeholder": "MyDomain"
        },
        "type": {
          "title": "Type",
          "placeholder": "peer1"
        }
      },
      "submit": {
        "title": "Add"
      }
    },
    "importOrgForm": {
      "title": "Import Organization",
      "inputs": {
        "name": {
          "title": "Name",
          "placeholder": "Org1"
        },
        "certificate": {
          "title": "Upload Certificate"
        },
        "privateKey": {
          "title": "Upload Private Key"
        }
      },
      "submit": {
        "title": "Import"
      }
    },
    "deleteOrgForm": {
      "title": "Delete Org(s)",
      "submit": {
        "title": "Yes"
      }
    }
  },
  "kubernetes": {
    "title": "Kubernetes Management",
    "actions": {
      "title": "Actions",
      "options": {
        "add": {
          "title": "Add Instance"
        },
        "delete": {
          "title": "Delete Instance"
        }
      }
    },
    "grid": {
      "pagination": {
        "title": "Instances"
      },
      "columns": {
        "id": {
          "title": "ID"
        },
        "name": {
          "title": "Name"
        },
        "apiServerUrl": {
          "title": "API Server"
        },
        "ca": {
          "title": "CA"
        },
        "kubectlCliUrl": {
          "title": "Kube CLI URL"
        },
        "helmCliUrl": {
          "title": "Helm URL"
        },
        "credentialType": {
          "title": "Credential Type"
        },
        "insecure": {
          "title": "Insecure"
        },
        "created": {
          "title": "Created On"
        },
        "updated": {
          "title": "Updated On"
        }
      }
    },
    "addKubeForm": {
      "title": "Add Kubernetes",
      "inputs": {
        "name": {
          "title": "Name",
          "placeholder": "MyKubernetes"
        },
        "apiServerUrl": {
          "title": "API Server URL",
          "placeholder": "https://1.1.1.1"
        },
        "credentialType": {
          "title": "Credential type",
          "options": {
            "basic_auth": {
              "title": "User Auth"
            },
            "certificate": {
              "title": "Cert/Key"
            },
            "configFile": {
              "title": "Config File"
            }
          }
        },
        "username": {
          "title": "Username",
          "placeholder": "myUsername"
        },
        "password": {
          "title": "Password"
        },
        "certificate": {
          "title": "Certificate",
          "placeholder": "Paste certificate here"
        },
        "key": {
          "title": "Key",
          "placeholder": "Paste key here"
        },
        "configFile": {
          "title": "Config File"
        }
      },
      "submit": {
        "title": "Add"
      }
    },
    "deleteKubeForm": {
      "title": "Delete Instance(s)",
      "submit": {
        "title": "Yes"
      }
    }
  },
  "consortium": {
    "title": "Consortium Management",
    "actions": {
      "title": "Actions",
      "options": {
        "add": {
          "title": "Add Instance"
        },
        "delete": {
          "title": "Delete Instance"
        }
      }
    },
    "grid": {
      "pagination": {
        "title": "Consortium"
      },
      "columns": {
        "name": {
          "title": "Name"
        },
        "members": {
          "title": "Members"
        },
        "created": {
          "title": "Created On"
        }
      }
    },
    "addConsortiumForm": {
      "title": "Add Consortium",
      "inputs": {
        "name": {
          "title": "Name",
          "placeholder": "MyConsortium"
        },
        "members": {
          "title": "Members"
        }
      },
      "submit": {
        "title": "Add"
      }
    },
    "deleteConsortiumForm": {
      "title": "Delete Instance(s)",
      "submit": {
        "title": "Yes"
      }
    }
  },
  "blockchains": {
    "title": "Blockchain Management",
    "actions": {
      "title": "Actions",
      "options": {
        "add": {
          "title": "Create Blockchain"
        },
        "delete": {
          "title": "Delete Blockchain"
        }
      }
    },
    "grid": {
      "pagination": {
        "title": "Blockchains"
      },
      "columns": {
        "name": {
          "title": "Name"
        },
        "membersCount": {
          "title": "Members"
        },
        "channelsCount": {
          "title": "Channels Count"
        },
        "consensusType": {
          "title": "Consensus Type"
        },
        "fabricExplorerUrl": {
          "title": "Fabric Dashboard"
        },
        "k8sDashboardUrl": {
          "title": "Kubernetes Dashboard"
        },
        "status": {
          "title": "Status"
        },
        "action": {
          "title": "Last Action"
        },
        "created": {
          "title": "Created On"
        }
      }
    },
    "detail": {
      "status": "Status",
      "consensusType": "Consensus Type",
      "openKube": "Open Kubernetes Dashboard",
      "openFabric": "Open Fabric Dashboard",
      "orgTab": "Organizations",
      "channelTab": "Channels"
    },
    "addBlockchainForm": {
      "title": "Create Blockchain",
      "inputs": {
        "name": {
          "title": "Name",
          "placeholder": "Blockchain"
        },
        "peerOrg": {
          "title": "Peer Organization"
        },
        "consensusType": {
          "title": "Consensus Type",
          "placeholder": "1234"
        },
        "ordererOrg": {
          "title": "Orderer Org"
        },
        "kubernetes": {
          "title": "Kubernetes Instance",
          "placeholder": "1234"
        },
        "createCli": {
          "title": "Create Cli"
        }
      },
      "submit": {
        "title": "Create"
      }
    },
    "deleteBlockchainForm": {
      "title": "Delete Blockchain(s)",
      "submit": {
        "title": "Yes"
      }
    }
  },
  "personas": {
    "systemsAdmin": "Systems Admin",
    "consortiumAdmin": "Consortium Admin",
    "orgAdmin": "Org Admin",
    "orgDeveloper": "Org Developer",
    "orgUser": "Org User"
  },
  "deleteModal": {
    "bodyText": "Are you sure you want to delete"
  },
  "globalError": {
    "routingError": "You do not have permission to visit this section of Athena, please contact your sysadmin for more info."
  },
<<<<<<< HEAD
  "blockchainSetupWizard": {
    "title": "Deploy",
    "blockchainAndConsortium": {
      "pageTitle": "Setup Blockchain and Consortium",
      "navTitle": "Blockchain & Consortium",
      "description": "All alchemistic believers absorb each other, only closest egos have a stigma. Be superior for whoever lures, because each has been synthesised with conclusion. Alchemistic dogmas meet most histories.",
      "blockchainType": "Blockchain Type",
      "faultTolerance": "Fault Tolerance",
      "global": "Global",
      "local": "Local",
      "consortiumName": "Consortium Name"
    },
    "addOrgs": {
      "pageTitle": "Add Organizations to the Consortium",
      "navTitle": "Add Organizations",
      "description": "If you listen or remain with a powerful art, suffering acquires you. Be playful for whoever exists, because each has been handled with moonlight.",
      "addOrganization": "Add Organization",
      "name": "Name",
      "location": "Location"
    },
    "usersAndAccess": {
      "pageTitle": "Users & Access",
      "navTitle": "Add Users & Access",
      "description": "All united cows follow each other, only psychic saints have a sainthood. When one develops hypnosis and freedom, one is able to handle awareness.",
      "firstName": "First Name",
      "lastName": "Last Name",
      "email": "Email",
      "organization": "Organization",
      "role": "Role",
      "addUser": "Add User"
    },
    "reviewDeployment": {
      "pageTitle": "Review Deployment Setup",
      "navTitle": "Review",
      "description": "When one loves surrender and career, one is able to witness booda-hood. When one fears acceptance and politics, one is able to absorb samadhi.",
      "chosenBlockchain": "Chosen Blockchain",
      "consortiumSetup": "Consortium Setup",
      "advanced": "Advanced",
      "networkName": "Network Name",
      "numberOfNodes": "Number of Nodes",
      "publicNodesRegions": "Public Nodes Regions",
      "privateNode": "Private Node (vCenter/ESX)",
      "organizations": "Organizations",
      "privateNodeValues": {
        "londonDatacenter": "london-datacenter",
        "usDatacenter": "us-datacenter"
      },
      "publicNodeValues": {
        "awsSouthAsia": "AWS South Asia",
        "awsEastAsia": "AWS East Asia",
        "awsNorthAmerica": "AWS North America",
        "awsSouthAmerica": "AWS South America",
        "awsWesternEurope": "AWS Western Europe",
        "awsEasternEurope": "AWS Eastern Europe",
        "awsAfrica": "AWS Africa",
        "awsAustralia": "AWS Australia"
      }
    },
    "locations": {
      "beijing": "Beijing, China",
      "brussels": "Brussels, Belgium",
      "cairo": "Cairo, Egypt",
      "delhi": "Delhi, India",
      "johannesburg": "Johannesburg, South Africa",
      "lasVegas": "Las Vegas, United States",
      "london": "London, United Kingdom",
      "mexicoCity": "Mexico City, Mexico",
      "milan": "Milan, Italy",
      "moscow": "Moscow, Russia",
      "newYork": "New York, United States",
      "paloAlto": "Palo Alto, United States",
      "paris": "Paris, France",
      "rioDeJaneiro": "Rio de Janeiro, Brazil",
      "santiago": "Santiago, Chile",
      "seoul": "Seoul, South Korea",
      "sydney": "Sydney, Australia",
      "tokyo": "Tokyo, Japan",
      "toronto": "Toronto, Canada",
      "vienna": "Vienna, Austria"
    }
  },
  "mockTasks": {
    "creatingOrg": "Creating Organizations",
    "addingUsers": "Adding Users",
    "creatingConsortium": "Creating Consortium",
    "vmInstance": "VM Instance",
    "blockchainInstance": "Blockchain Instance"
=======
  "users": {
    "title": "User Management",
    "actions": {
      "title": "Actions",
      "options": {
        "add": {
          "title": "Add User"
        },
        "edit": {
          "title": "Edit User"
        },
        "delete": {
          "title": "Delete User"
        }
      }
    },
    "grid": {
      "pagination": {
        "title": "Users"
      },
      "columns": {
        "name": {
          "title": "Name"
        },
        "firstName": {
          "title": "FirstName"
        },
        "lastName": {
          "title": "LastName"
        },
        "email": {
          "title": "Email"
        },
        "organization": {
          "title": "Organization"
        },
        "persona": {
          "title": "Role"
        },
        "createdOn": {
          "title": "Created On"
        },
        "updatedOn": {
          "title": "Updated On"
        }
      }
    },
    "editUserForm": {
      "title": "Edit User",
      "inputs": {
        "firstName": {
          "title": "First Name",
          "placeholder": "First Name"
        },
        "lastName": {
          "title": "Last Name",
          "placeholder": "Last Name"
        },
        "email": {
          "title": "Email",
          "placeholder": "emailid@doamin.com"
        },
        "role": {
          "title": "Role",
          "placeholder": "persona"
        }
      },
      "submit": {
        "title": "Submit"
      }
    },
    "addUserForm": {
      "title": "Add User",
      "inputs": {
        "firstName": {
          "title": "First Name",
          "placeholder": "First Name"
        },
        "lastName": {
          "title": "Last Name",
          "placeholder": "Last Name"
        },
        "email": {
          "title": "Email",
          "placeholder": "emailid@doamin.com"
        },
        "password": {
          "title": "Password",
          "placeholder": "********"
        },
        "confirmPassword": {
          "title": "Confirm Password",
          "placeholder": "********"
        },
        "organization": {
          "title": "Organization",
          "placeholder": "Organization"
        },
        "role": {
          "title": "Role",
          "placeholder": "persona"
        }
      },
      "errors": {
        "password": {
          "minLength": "Password must be at least 8 characters long.",
          "mismatch": "Passwords do not match."
        }
      },
      "submit": {
        "title": "Submit"
      }
    },
    "deleteUserForm": {
      "title": "Delete User(s)",
      "submit": {
        "title": "Yes"
      }
    }
>>>>>>> 3e0f67f6
  }
}<|MERGE_RESOLUTION|>--- conflicted
+++ resolved
@@ -580,7 +580,126 @@
   "globalError": {
     "routingError": "You do not have permission to visit this section of Athena, please contact your sysadmin for more info."
   },
-<<<<<<< HEAD
+  "users": {
+    "title": "User Management",
+    "actions": {
+      "title": "Actions",
+      "options": {
+        "add": {
+          "title": "Add User"
+        },
+        "edit": {
+          "title": "Edit User"
+        },
+        "delete": {
+          "title": "Delete User"
+        }
+      }
+    },
+    "grid": {
+      "pagination": {
+        "title": "Users"
+      },
+      "columns": {
+        "name": {
+          "title": "Name"
+        },
+        "firstName": {
+          "title": "FirstName"
+        },
+        "lastName": {
+          "title": "LastName"
+        },
+        "email": {
+          "title": "Email"
+        },
+        "organization": {
+          "title": "Organization"
+        },
+        "persona": {
+          "title": "Role"
+        },
+        "createdOn": {
+          "title": "Created On"
+        },
+        "updatedOn": {
+          "title": "Updated On"
+        }
+      }
+    },
+    "editUserForm": {
+      "title": "Edit User",
+      "inputs": {
+        "firstName": {
+          "title": "First Name",
+          "placeholder": "First Name"
+        },
+        "lastName": {
+          "title": "Last Name",
+          "placeholder": "Last Name"
+        },
+        "email": {
+          "title": "Email",
+          "placeholder": "emailid@doamin.com"
+        },
+        "role": {
+          "title": "Role",
+          "placeholder": "persona"
+        }
+      },
+      "submit": {
+        "title": "Submit"
+      }
+    },
+    "addUserForm": {
+      "title": "Add User",
+      "inputs": {
+        "firstName": {
+          "title": "First Name",
+          "placeholder": "First Name"
+        },
+        "lastName": {
+          "title": "Last Name",
+          "placeholder": "Last Name"
+        },
+        "email": {
+          "title": "Email",
+          "placeholder": "emailid@doamin.com"
+        },
+        "password": {
+          "title": "Password",
+          "placeholder": "********"
+        },
+        "confirmPassword": {
+          "title": "Confirm Password",
+          "placeholder": "********"
+        },
+        "organization": {
+          "title": "Organization",
+          "placeholder": "Organization"
+        },
+        "role": {
+          "title": "Role",
+          "placeholder": "persona"
+        }
+      },
+      "errors": {
+        "password": {
+          "minLength": "Password must be at least 8 characters long.",
+          "mismatch": "Passwords do not match."
+        }
+      },
+      "submit": {
+        "title": "Submit"
+      }
+    },
+    "deleteUserForm": {
+      "title": "Delete User(s)",
+      "submit": {
+        "title": "Yes"
+      }
+    }
+  },
   "blockchainSetupWizard": {
     "title": "Deploy",
     "blockchainAndConsortium": {
@@ -668,126 +787,5 @@
     "creatingConsortium": "Creating Consortium",
     "vmInstance": "VM Instance",
     "blockchainInstance": "Blockchain Instance"
-=======
-  "users": {
-    "title": "User Management",
-    "actions": {
-      "title": "Actions",
-      "options": {
-        "add": {
-          "title": "Add User"
-        },
-        "edit": {
-          "title": "Edit User"
-        },
-        "delete": {
-          "title": "Delete User"
-        }
-      }
-    },
-    "grid": {
-      "pagination": {
-        "title": "Users"
-      },
-      "columns": {
-        "name": {
-          "title": "Name"
-        },
-        "firstName": {
-          "title": "FirstName"
-        },
-        "lastName": {
-          "title": "LastName"
-        },
-        "email": {
-          "title": "Email"
-        },
-        "organization": {
-          "title": "Organization"
-        },
-        "persona": {
-          "title": "Role"
-        },
-        "createdOn": {
-          "title": "Created On"
-        },
-        "updatedOn": {
-          "title": "Updated On"
-        }
-      }
-    },
-    "editUserForm": {
-      "title": "Edit User",
-      "inputs": {
-        "firstName": {
-          "title": "First Name",
-          "placeholder": "First Name"
-        },
-        "lastName": {
-          "title": "Last Name",
-          "placeholder": "Last Name"
-        },
-        "email": {
-          "title": "Email",
-          "placeholder": "emailid@doamin.com"
-        },
-        "role": {
-          "title": "Role",
-          "placeholder": "persona"
-        }
-      },
-      "submit": {
-        "title": "Submit"
-      }
-    },
-    "addUserForm": {
-      "title": "Add User",
-      "inputs": {
-        "firstName": {
-          "title": "First Name",
-          "placeholder": "First Name"
-        },
-        "lastName": {
-          "title": "Last Name",
-          "placeholder": "Last Name"
-        },
-        "email": {
-          "title": "Email",
-          "placeholder": "emailid@doamin.com"
-        },
-        "password": {
-          "title": "Password",
-          "placeholder": "********"
-        },
-        "confirmPassword": {
-          "title": "Confirm Password",
-          "placeholder": "********"
-        },
-        "organization": {
-          "title": "Organization",
-          "placeholder": "Organization"
-        },
-        "role": {
-          "title": "Role",
-          "placeholder": "persona"
-        }
-      },
-      "errors": {
-        "password": {
-          "minLength": "Password must be at least 8 characters long.",
-          "mismatch": "Passwords do not match."
-        }
-      },
-      "submit": {
-        "title": "Submit"
-      }
-    },
-    "deleteUserForm": {
-      "title": "Delete User(s)",
-      "submit": {
-        "title": "Yes"
-      }
-    }
->>>>>>> 3e0f67f6
   }
 }