version: '3'
services:
  # Note: Make sure that Concord's configuration files have `daml_enable` set
  concord1:
    image: "${concord_repo}:${concord_tag}"
    privileged: true
    depends_on:
      - daml_execution_engine1
    ports:
      - "50051:50051"
    expose:
      - 5458
      - 9891
      - 3501/udp
    volumes:
      - ./devdata/rocksdbdata1:/concord/rocksdbdata
      - ./devdata/log1:/concord/log
      - ./config-concord1:/concord/config-local
      - ./config-public:/concord/config-public:ro
      - ./tls_certs:/concord/tls_certs:ro

  concord2:
    image: "${concord_repo}:${concord_tag}"
    privileged: true
    depends_on:
      - daml_execution_engine2
    ports:
      - "50052:50051"
    expose:
      - 5458
      - 9891
      - 3501/udp
    volumes:
      - ./devdata/rocksdbdata2:/concord/rocksdbdata
      - ./devdata/log2:/concord/log
      - ./config-concord2:/concord/config-local
      - ./config-public:/concord/config-public:ro
      - ./tls_certs:/concord/tls_certs:ro

  concord3:
    image: "${concord_repo}:${concord_tag}"
    privileged: true
    depends_on:
      - daml_execution_engine3
    ports:
      - "50053:50051"
    expose:
      - 5458
      - 9891
      - 3501/udp
    volumes:
      - ./devdata/rocksdbdata3:/concord/rocksdbdata
      - ./devdata/log3:/concord/log
      - ./config-concord3:/concord/config-local
      - ./config-public:/concord/config-public:ro
      - ./tls_certs:/concord/tls_certs:ro

  concord4:
    image: "${concord_repo}:${concord_tag}"
    privileged: true
    depends_on:
      - daml_execution_engine4
    ports:
      - "50054:50051"
    expose:
      - 5458
      - 9891
      - 3501/udp
    volumes:
      - ./devdata/rocksdbdata4:/concord/rocksdbdata
      - ./devdata/log4:/concord/log
      - ./config-concord4:/concord/config-local
      - ./config-public:/concord/config-public:ro
      - ./tls_certs:/concord/tls_certs:ro

  daml_ledger_api1:
    image: "${daml_ledger_api_repo}:${daml_ledger_api_tag}"
    environment:
      - INDEXDB_HOST=index_db
      - INDEXDB_PORT=5432
      - INDEXDB_USER=indexdb
      - INDEX_DB_SCHEMA=daml_ledger_api1
      - REPLICAS=concord1:50051,concord2:50051,concord3:50051,concord4:50051
      - ENABLE_BATCHING=false
      - PARTICIPANT_ID=daml_ledger_api1
      - JAVA_OPTS=-XX:+UseG1GC -Xmx4G
<<<<<<< HEAD
      - PRE_EXECUTION_COST_THRESHOLD=0s
      - BFT_CLIENT_SETTINGS=--bft-client enable=true,config-path=/concord/config-public/participant.config
=======
      - PRE_EXECUTION_TIME_THRESHOLD=0s
      - BFT_CLIENT_SETTINGS=--use-bft-client --bft-client-config-path=/concord/config-public/participant.config # --bft-client-request-timeout=600s
>>>>>>> 6941f3c2
    depends_on:
      - concord1
      - index_db
    expose:
      - 6865
      - 55001
    ports:
      - "6861:6865"
    volumes:
      - ./config-participant0:/concord/config-public:ro
      - ./tls_certs:/concord/tls_certs:ro

  daml_execution_engine1:
    image: "${daml_execution_engine_repo}:${daml_execution_engine_tag}"
    environment:
      - JAVA_OPTS=-XX:+UseG1GC -Xmx4G
    expose:
      - 55000
      - 55001
    ports:
      - "55001:55001" # metrics dashboard

  daml_execution_engine2:
    image: "${daml_execution_engine_repo}:${daml_execution_engine_tag}"
    environment:
      - JAVA_OPTS=-XX:+UseG1GC -Xmx4G
    expose:
      - 55000
      - 55001
    ports:
      - "55002:55001" # metrics dashboard

  daml_execution_engine3:
    image: "${daml_execution_engine_repo}:${daml_execution_engine_tag}"
    environment:
      - JAVA_OPTS=-XX:+UseG1GC -Xmx4G
    expose:
      - 55000
      - 55001
    ports:
      - "55003:55001" # metrics dashboard

  daml_execution_engine4:
    image: "${daml_execution_engine_repo}:${daml_execution_engine_tag}"
    environment:
      - JAVA_OPTS=-XX:+UseG1GC -Xmx4G
    expose:
      - 55000
      - 55001
    ports:
      - "55004:55001" # metrics dashboard

  index_db:
    image: "${daml_index_db_repo}:${daml_index_db_tag}"
    restart: always
    environment:
      - POSTGRES_USER=indexdb
      - POSTGRES_MULTIPLE_SCHEMAS=daml_ledger_api1
      - USE_POSTGRES_CONFIG_FILE=true
    volumes:
      - ./devdata/index_db:/var/lib/postgresql/data
      - ./postgres/postgresql.conf:/etc/postgresql.conf:ro
    expose:
      - 5432
    ports:
      - "5432:5432"<|MERGE_RESOLUTION|>--- conflicted
+++ resolved
@@ -84,13 +84,8 @@
       - ENABLE_BATCHING=false
       - PARTICIPANT_ID=daml_ledger_api1
       - JAVA_OPTS=-XX:+UseG1GC -Xmx4G
-<<<<<<< HEAD
-      - PRE_EXECUTION_COST_THRESHOLD=0s
+      - PRE_EXECUTION_TIME_THRESHOLD=0s
       - BFT_CLIENT_SETTINGS=--bft-client enable=true,config-path=/concord/config-public/participant.config
-=======
-      - PRE_EXECUTION_TIME_THRESHOLD=0s
-      - BFT_CLIENT_SETTINGS=--use-bft-client --bft-client-config-path=/concord/config-public/participant.config # --bft-client-request-timeout=600s
->>>>>>> 6941f3c2
     depends_on:
       - concord1
       - index_db
