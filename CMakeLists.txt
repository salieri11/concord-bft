--- conflicted
+++ resolved
@@ -105,14 +105,10 @@
     string(APPEND CMAKE_CXX_FLAGS_DEBUG
             " -fstack-protector-all")
 
-<<<<<<< HEAD
-    # using GCC
-=======
     # Export a compile database for use by semantic analysis tools
     set(CMAKE_EXPORT_COMPILE_COMMANDS ON)
 
 # using GCC
->>>>>>> aa103fc9
 elseif ("${CMAKE_CXX_COMPILER_ID}" STREQUAL "GNU")
 
     # GCC-specific options
