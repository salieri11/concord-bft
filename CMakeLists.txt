--- conflicted
+++ resolved
@@ -164,9 +164,5 @@
     add_submodule("deps/gtest")
     add_subdirectory(deps/gtest)
     add_subdirectory(bftengine/tests)
-<<<<<<< HEAD
-endif()
-=======
     add_subdirectory(util/test)
-endif()
->>>>>>> b2310e46
+endif()