// Concord
//
// Copyright (c) 2018 VMware, Inc. All Rights Reserved.
//
// This product is licensed to you under the Apache 2.0 license (the
// "License").  You may not use this product except in compliance with the
// Apache 2.0 License.
//
// This product may include a number of subcomponents with separate copyright
// notices and license terms. Your use of these subcomponents is subject to
// the terms and conditions of the subcomponent's license, as noted in the
// LICENSE file.

#pragma once

#include <stdint.h>

namespace bftEngine {

// MetadataStorage class functions could throw runtime_error exceptions.
class MetadataStorage {
 public:
  struct ObjectDesc {
    uint32_t id;
    uint32_t maxSize;
  };

<<<<<<< HEAD
  // Initialize the storage before the first time used. In case storage is already initialized, do nothing.
  // Return boolean saying whether been initialized or not (the IDs and their maximal size are known in advance).
  virtual bool initMaxSizeOfObjects(ObjectDesc *metadataObjectsArray,
                                    uint16_t metadataObjectsArrayLength) = 0;
=======
  virtual ~MetadataStorage() = default;

  // Initialize the storage before the first time used. In case storage is already initialized, do nothing.
  // Return boolean saying whether been initialized or not (the IDs and their maximal size are known in advance).
  virtual bool initMaxSizeOfObjects(ObjectDesc *metadataObjectsArray,
                                    uint32_t metadataObjectsArrayLength) = 0;
>>>>>>> f5ccba6a

  // Read object from storage (only used to restart/recovery)
  virtual void read(uint32_t objectId,
                    uint32_t bufferSize,
                    char *outBufferForObject,
                    uint32_t &outActualObjectSize) = 0;

  // Atomically write an object to storage
  virtual void atomicWrite(uint32_t objectId,
                           char *data,
                           uint32_t dataLength) = 0;

  // Atomic write-only transactions
  virtual void beginAtomicWriteOnlyTransaction() = 0;
  virtual void writeInTransaction(uint32_t objectId,
                                  char *data,
                                  uint32_t dataLength) = 0;
  virtual void commitAtomicWriteOnlyTransaction() = 0;
};

}<|MERGE_RESOLUTION|>--- conflicted
+++ resolved
@@ -25,19 +25,12 @@
     uint32_t maxSize;
   };
 
-<<<<<<< HEAD
-  // Initialize the storage before the first time used. In case storage is already initialized, do nothing.
-  // Return boolean saying whether been initialized or not (the IDs and their maximal size are known in advance).
-  virtual bool initMaxSizeOfObjects(ObjectDesc *metadataObjectsArray,
-                                    uint16_t metadataObjectsArrayLength) = 0;
-=======
   virtual ~MetadataStorage() = default;
 
   // Initialize the storage before the first time used. In case storage is already initialized, do nothing.
   // Return boolean saying whether been initialized or not (the IDs and their maximal size are known in advance).
   virtual bool initMaxSizeOfObjects(ObjectDesc *metadataObjectsArray,
                                     uint32_t metadataObjectsArrayLength) = 0;
->>>>>>> f5ccba6a
 
   // Read object from storage (only used to restart/recovery)
   virtual void read(uint32_t objectId,
