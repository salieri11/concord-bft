//Concord
//
//Copyright (c) 2018 VMware, Inc. All Rights Reserved.
//
//This product is licensed to you under the Apache 2.0 license (the "License").  You may not use this product except in compliance with the Apache 2.0 License. 
//
//This product may include a number of subcomponents with separate copyright notices and license terms. Your use of these subcomponents is subject to the terms and conditions of the subcomponent's license, as noted in the LICENSE file.

#pragma once

#include <stdint.h>
#include <set>
#include <string>

class IThresholdSigner;
class IThresholdVerifier;

namespace bftEngine {
struct ReplicaConfig {
  // F value - max number of faulty/malicious replicas. fVal >= 1
  uint16_t fVal = 0;

  // C value. cVal >=0
  uint16_t cVal = 0;

  // unique identifier of the replica.
  // The number of replicas in the system should be N = 3*fVal + 2*cVal + 1
  // In the current version, replicaId should be a number between 0 and  N-1
  // replicaId should also represent this replica in ICommunication.
  uint16_t replicaId = 0;

  // number of objects that represent clients.
  // numOfClientProxies >= 1
  uint16_t numOfClientProxies = 0;

  // a time interval in milliseconds. represents how often the replica sends a status report to the other replicas.
  // statusReportTimerMillisec > 0
  uint16_t statusReportTimerMillisec = 0;

  // number of consensus operations that can be executed in parallel
  // 1 <= concurrencyLevel <= 30
  uint16_t concurrencyLevel = 0;

  // autoViewChangeEnabled=true , if the automatic view change protocol is enabled
  bool autoViewChangeEnabled = false;

  // a time interval in milliseconds. represents the timeout used by the  view change protocol (TODO: add more details)
  uint16_t viewChangeTimerMillisec = 0;

  // public keys of all replicas. map from replica identifier to a public key
  std::set<std::pair<uint16_t, std::string>> publicKeysOfReplicas;

  // private key of the current replica
  std::string replicaPrivateKey;

  // signer and verifier of a threshold signature (for threshold fVal+1 out of N)
  // In the current version, both should be nullptr
  IThresholdSigner *thresholdSignerForExecution = nullptr;
  IThresholdVerifier *thresholdVerifierForExecution = nullptr;

  // signer and verifier of a threshold signature (for threshold N-fVal-cVal out of N)
  IThresholdSigner *thresholdSignerForSlowPathCommit = nullptr;
  IThresholdVerifier *thresholdVerifierForSlowPathCommit = nullptr;

  // signer and verifier of a threshold signature (for threshold N-cVal out of N)
  // If cVal==0, then both should be nullptr
  IThresholdSigner *thresholdSignerForCommit = nullptr;
  IThresholdVerifier *thresholdVerifierForCommit = nullptr;

  // signer and verifier of a threshold signature (for threshold N out of N)
  IThresholdSigner *thresholdSignerForOptimisticCommit = nullptr;
  IThresholdVerifier *thresholdVerifierForOptimisticCommit = nullptr;

<<<<<<< HEAD
  bool usePedanticPersistencyChecks = false;
=======
  // Messages
  uint32_t maxExternalMessageSize = 1 << 16;
  uint32_t maxReplyMessageSize = 1 << 13;

  // StateTransfer
  uint32_t maxNumOfReservedPages = 1 << 11;
  uint32_t sizeOfReservedPage = 1 << 12;
>>>>>>> f5ccba6a
};

}<|MERGE_RESOLUTION|>--- conflicted
+++ resolved
@@ -71,9 +71,8 @@
   IThresholdSigner *thresholdSignerForOptimisticCommit = nullptr;
   IThresholdVerifier *thresholdVerifierForOptimisticCommit = nullptr;
 
-<<<<<<< HEAD
   bool usePedanticPersistencyChecks = false;
-=======
+
   // Messages
   uint32_t maxExternalMessageSize = 1 << 16;
   uint32_t maxReplyMessageSize = 1 << 13;
@@ -81,7 +80,6 @@
   // StateTransfer
   uint32_t maxNumOfReservedPages = 1 << 11;
   uint32_t sizeOfReservedPage = 1 << 12;
->>>>>>> f5ccba6a
 };
 
 }