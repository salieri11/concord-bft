--- conflicted
+++ resolved
@@ -48,17 +48,12 @@
 
 // Object data to be stored for every write operation in transaction.
 struct RequestInfo {
-<<<<<<< HEAD
-  RequestInfo(std::unique_ptr<char> &buf, uint32_t len): data(move(buf)), dataLen(len) {}
-  std::unique_ptr<char> data;
-=======
   RequestInfo(char *buf, uint32_t len) {
     dataLen = len;
     data.reset(new char[dataLen]);
     std::memcpy(data.get(), buf, dataLen);
   }
   std::unique_ptr<char[], std::default_delete<char[]>> data;
->>>>>>> f5ccba6a
   uint32_t dataLen;
 };
 
