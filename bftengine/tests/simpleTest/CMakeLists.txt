set(simpleTest_client_source_files
<<<<<<< HEAD
        client.cpp
        ${CONFIG_FOLDER_PATH_VALUE}/test_comm_config.cpp
        ${CONFIG_FOLDER_PATH_VALUE}/config_file_parser.cpp
        ${concord_bft_tools_SOURCE_DIR}/KeyfileIOUtils.cpp
        simple_test_client.hpp
        )
=======
    client.cpp
    ${CONFIG_FOLDER_PATH_VALUE}/test_comm_config.cpp
    ${CONFIG_FOLDER_PATH_VALUE}/config_file_parser.cpp
    ${concord_bft_tools_SOURCE_DIR}/KeyfileIOUtils.cpp
)
>>>>>>> f5ccba6a

set(simpleTest_replica_source_files
        replica.cpp
        ${CONFIG_FOLDER_PATH_VALUE}/test_comm_config.cpp
        ${CONFIG_FOLDER_PATH_VALUE}/config_file_parser.cpp
        ${concord_bft_tools_SOURCE_DIR}/KeyfileIOUtils.cpp
        simple_test_replica.hpp
        simple_test_replica_behavior.hpp
        )

# This target should be moved to UT infrastructure code when created.
set(config_source_files
        ${CONFIG_FOLDER_PATH_VALUE}/config_file_parser.cpp
        ${CONFIG_FOLDER_PATH_VALUE}/config_file_parser_test.cpp
        )

add_executable(simpleTest_client $<TARGET_OBJECTS:logging_dev>
    ${simpleTest_client_source_files}
)

add_executable(simpleTest_server $<TARGET_OBJECTS:logging_dev>
    ${simpleTest_replica_source_files}
)

add_executable(configTest
        ${config_source_files}
        )

add_executable(persistency_test
        persistency_test.cpp
        ${concord_bft_tools_SOURCE_DIR}/KeyfileIOUtils.cpp)

target_include_directories(persistency_test PUBLIC
        ${bftengine_SOURCE_DIR}/tests/simpleStorage
        ${CONFIG_FOLDER_PATH_VALUE}
        ${bftengine_SOURCE_DIR}/include/communication
        ${concord_bft_tools_SOURCE_DIR}
        ${SIMPLE_STORAGE_DIR})

target_link_libraries(persistency_test PUBLIC
        corebft
        gtest
        gtest_main
        test_config_lib 
        $<TARGET_OBJECTS:logging_dev>
        simple_file_storage_lib)

add_test( persistency_test persistency_test )
add_custom_target(copy_simple_test_config ALL
        COMMENT "Copying config files of
        simpleTest")
add_custom_command(TARGET copy_simple_test_config
        COMMAND ${CMAKE_COMMAND} -E copy_directory
        ${CMAKE_CURRENT_SOURCE_DIR}/test_config
        $<TARGET_FILE_DIR:simpleTest_client>/)

if(USE_LOG4CPP)
    target_compile_definitions(simpleTest_server PUBLIC USE_LOG4CPP=1)
    target_compile_definitions(simpleTest_client PUBLIC USE_LOG4CPP=1)
    target_compile_definitions(configTest PUBLIC USE_LOG4CPP=1)
endif()

if(USE_LOG4CPP)
    target_compile_definitions(simpleTest_server PUBLIC USE_LOG4CPP=1)
    target_compile_definitions(simpleTest_client PUBLIC USE_LOG4CPP=1)
    target_compile_definitions(configTest PUBLIC USE_LOG4CPP=1)
endif()

if(USE_LOG4CPP)
    target_compile_definitions(simpleTest_server PUBLIC USE_LOG4CPP=1)
    target_compile_definitions(simpleTest_client PUBLIC USE_LOG4CPP=1)
    target_compile_definitions(configTest PUBLIC USE_LOG4CPP=1)
endif()

if(${USE_COMM_PLAIN_TCP})
    target_compile_definitions(simpleTest_client PUBLIC USE_COMM_PLAIN_TCP)
    target_compile_definitions(simpleTest_server PUBLIC USE_COMM_PLAIN_TCP)
endif()

if(${USE_COMM_TLS_TCP})
    target_compile_definitions(simpleTest_client PUBLIC USE_COMM_TLS_TCP)
    target_compile_definitions(simpleTest_server PUBLIC USE_COMM_TLS_TCP)
endif()

set_target_properties(simpleTest_client PROPERTIES OUTPUT_NAME client)
set_target_properties(simpleTest_server PROPERTIES OUTPUT_NAME server)
set_target_properties(configTest PROPERTIES OUTPUT_NAME config)

<<<<<<< HEAD
target_link_libraries(simpleTest_client PUBLIC
        corebft
        $<TARGET_OBJECTS:logging_dev>
        simple_file_storage_lib)

target_link_libraries(simpleTest_server PUBLIC
        corebft
        $<TARGET_OBJECTS:logging_dev>
        simple_file_storage_lib)
        
=======
target_link_libraries(simpleTest_client PUBLIC corebft)
target_link_libraries(simpleTest_server PUBLIC corebft simple_file_storage_lib)
>>>>>>> f5ccba6a
target_link_libraries(configTest PUBLIC corebft)

target_include_directories(simpleTest_client
        PRIVATE
        ${concord_bft_tools_SOURCE_DIR}
        ${bftengine_SOURCE_DIR}/include
        ${CONFIG_FOLDER_PATH_VALUE})

target_include_directories(simpleTest_server
<<<<<<< HEAD
        PRIVATE
        ${bftengine_SOURCE_DIR}/tests/simpleStorage
        ${concord_bft_tools_SOURCE_DIR}
        ${bftengine_SOURCE_DIR}/include
        ${CONFIG_FOLDER_PATH_VALUE})
=======
                           PRIVATE
                           ${bftengine_SOURCE_DIR}/tests/simpleStorage
                           ${concord_bft_tools_SOURCE_DIR}
                           ${bftengine_SOURCE_DIR}/src/bftengine
                           ${bftengine_SOURCE_DIR}/include
                           ${CONFIG_FOLDER_PATH_VALUE})
>>>>>>> f5ccba6a

target_include_directories(configTest
        PRIVATE
        ${concord_bft_tools_SOURCE_DIR}
        ${bftengine_SOURCE_DIR}/include
        ${CONFIG_FOLDER_PATH_VALUE})

add_custom_target(copy_simple_test_scripts ALL COMMENT "Copying scripts of simpleTest")
add_custom_command(TARGET copy_simple_test_scripts
        COMMAND ${CMAKE_COMMAND} -E make_directory $<TARGET_FILE_DIR:simpleTest_client>/scripts
        COMMAND ${CMAKE_COMMAND} -E copy_directory ${CMAKE_CURRENT_SOURCE_DIR}/scripts $<TARGET_FILE_DIR:simpleTest_client>/scripts)

# Fill in CMAKE variables in the test script
configure_file (
        "${CMAKE_CURRENT_SOURCE_DIR}/scripts/testReplicasAndClient.sh.in"
        "${CMAKE_CURRENT_BINARY_DIR}/scripts/testReplicasAndClient.sh"
)

# Fill in CMAKE variables in the python wrapper
configure_file (
        "${CMAKE_CURRENT_SOURCE_DIR}/scripts/simpleTest.py.in"
        "${CMAKE_CURRENT_BINARY_DIR}/scripts/simpleTest.py"
)

# Fill in CMAKE variables in the python histogram for perf test
configure_file (
        "${CMAKE_CURRENT_SOURCE_DIR}/scripts/histogram.py.in"
        "${CMAKE_CURRENT_BINARY_DIR}/scripts/histogram.py"
)

add_custom_target(copy_tls_script ALL COMMENT "Copying TLS script")
add_custom_command(TARGET copy_tls_script
        COMMAND ${CMAKE_COMMAND} -E copy
        ${PROJECT_SOURCE_DIR}/scripts/linux/create_tls_certs.sh
        $<TARGET_FILE_DIR:simpleTest_client>/scripts/create_tls_certs.sh)<|MERGE_RESOLUTION|>--- conflicted
+++ resolved
@@ -1,18 +1,10 @@
 set(simpleTest_client_source_files
-<<<<<<< HEAD
         client.cpp
         ${CONFIG_FOLDER_PATH_VALUE}/test_comm_config.cpp
         ${CONFIG_FOLDER_PATH_VALUE}/config_file_parser.cpp
         ${concord_bft_tools_SOURCE_DIR}/KeyfileIOUtils.cpp
         simple_test_client.hpp
         )
-=======
-    client.cpp
-    ${CONFIG_FOLDER_PATH_VALUE}/test_comm_config.cpp
-    ${CONFIG_FOLDER_PATH_VALUE}/config_file_parser.cpp
-    ${concord_bft_tools_SOURCE_DIR}/KeyfileIOUtils.cpp
-)
->>>>>>> f5ccba6a
 
 set(simpleTest_replica_source_files
         replica.cpp
@@ -25,9 +17,9 @@
 
 # This target should be moved to UT infrastructure code when created.
 set(config_source_files
-        ${CONFIG_FOLDER_PATH_VALUE}/config_file_parser.cpp
-        ${CONFIG_FOLDER_PATH_VALUE}/config_file_parser_test.cpp
-        )
+    ${CONFIG_FOLDER_PATH_VALUE}/config_file_parser.cpp
+    ${CONFIG_FOLDER_PATH_VALUE}/config_file_parser_test.cpp
+)
 
 add_executable(simpleTest_client $<TARGET_OBJECTS:logging_dev>
     ${simpleTest_client_source_files}
@@ -38,8 +30,8 @@
 )
 
 add_executable(configTest
-        ${config_source_files}
-        )
+    ${config_source_files}
+)
 
 add_executable(persistency_test
         persistency_test.cpp
@@ -56,7 +48,7 @@
         corebft
         gtest
         gtest_main
-        test_config_lib 
+        test_config_lib
         $<TARGET_OBJECTS:logging_dev>
         simple_file_storage_lib)
 
@@ -75,92 +67,59 @@
     target_compile_definitions(configTest PUBLIC USE_LOG4CPP=1)
 endif()
 
-if(USE_LOG4CPP)
-    target_compile_definitions(simpleTest_server PUBLIC USE_LOG4CPP=1)
-    target_compile_definitions(simpleTest_client PUBLIC USE_LOG4CPP=1)
-    target_compile_definitions(configTest PUBLIC USE_LOG4CPP=1)
-endif()
-
-if(USE_LOG4CPP)
-    target_compile_definitions(simpleTest_server PUBLIC USE_LOG4CPP=1)
-    target_compile_definitions(simpleTest_client PUBLIC USE_LOG4CPP=1)
-    target_compile_definitions(configTest PUBLIC USE_LOG4CPP=1)
-endif()
-
 if(${USE_COMM_PLAIN_TCP})
-    target_compile_definitions(simpleTest_client PUBLIC USE_COMM_PLAIN_TCP)
-    target_compile_definitions(simpleTest_server PUBLIC USE_COMM_PLAIN_TCP)
+    target_compile_definitions(simnpleTest_client PUBLIC USE_COMM_PLAIN_TCP)
+    target_compile_definitions(simnpleTest_server PUBLIC USE_COMM_PLAIN_TCP)
 endif()
 
 if(${USE_COMM_TLS_TCP})
-    target_compile_definitions(simpleTest_client PUBLIC USE_COMM_TLS_TCP)
-    target_compile_definitions(simpleTest_server PUBLIC USE_COMM_TLS_TCP)
+    target_compile_definitions(simnpleTest_client PUBLIC USE_COMM_TLS_TCP)
+    target_compile_definitions(simnpleTest_server PUBLIC USE_COMM_TLS_TCP)
 endif()
 
 set_target_properties(simpleTest_client PROPERTIES OUTPUT_NAME client)
 set_target_properties(simpleTest_server PROPERTIES OUTPUT_NAME server)
 set_target_properties(configTest PROPERTIES OUTPUT_NAME config)
 
-<<<<<<< HEAD
-target_link_libraries(simpleTest_client PUBLIC
-        corebft
-        $<TARGET_OBJECTS:logging_dev>
-        simple_file_storage_lib)
-
-target_link_libraries(simpleTest_server PUBLIC
-        corebft
-        $<TARGET_OBJECTS:logging_dev>
-        simple_file_storage_lib)
-        
-=======
 target_link_libraries(simpleTest_client PUBLIC corebft)
 target_link_libraries(simpleTest_server PUBLIC corebft simple_file_storage_lib)
->>>>>>> f5ccba6a
 target_link_libraries(configTest PUBLIC corebft)
 
 target_include_directories(simpleTest_client
-        PRIVATE
-        ${concord_bft_tools_SOURCE_DIR}
-        ${bftengine_SOURCE_DIR}/include
-        ${CONFIG_FOLDER_PATH_VALUE})
+                           PRIVATE
+                           ${concord_bft_tools_SOURCE_DIR}
+                           ${bftengine_SOURCE_DIR}/include
+                           ${CONFIG_FOLDER_PATH_VALUE})
 
 target_include_directories(simpleTest_server
-<<<<<<< HEAD
-        PRIVATE
-        ${bftengine_SOURCE_DIR}/tests/simpleStorage
-        ${concord_bft_tools_SOURCE_DIR}
-        ${bftengine_SOURCE_DIR}/include
-        ${CONFIG_FOLDER_PATH_VALUE})
-=======
                            PRIVATE
                            ${bftengine_SOURCE_DIR}/tests/simpleStorage
                            ${concord_bft_tools_SOURCE_DIR}
                            ${bftengine_SOURCE_DIR}/src/bftengine
                            ${bftengine_SOURCE_DIR}/include
                            ${CONFIG_FOLDER_PATH_VALUE})
->>>>>>> f5ccba6a
 
 target_include_directories(configTest
-        PRIVATE
-        ${concord_bft_tools_SOURCE_DIR}
-        ${bftengine_SOURCE_DIR}/include
-        ${CONFIG_FOLDER_PATH_VALUE})
+                           PRIVATE
+                           ${concord_bft_tools_SOURCE_DIR}
+                           ${bftengine_SOURCE_DIR}/include
+                           ${CONFIG_FOLDER_PATH_VALUE})
 
 add_custom_target(copy_simple_test_scripts ALL COMMENT "Copying scripts of simpleTest")
 add_custom_command(TARGET copy_simple_test_scripts
-        COMMAND ${CMAKE_COMMAND} -E make_directory $<TARGET_FILE_DIR:simpleTest_client>/scripts
-        COMMAND ${CMAKE_COMMAND} -E copy_directory ${CMAKE_CURRENT_SOURCE_DIR}/scripts $<TARGET_FILE_DIR:simpleTest_client>/scripts)
+    COMMAND ${CMAKE_COMMAND} -E make_directory $<TARGET_FILE_DIR:simpleTest_client>/scripts
+    COMMAND ${CMAKE_COMMAND} -E copy_directory ${CMAKE_CURRENT_SOURCE_DIR}/scripts $<TARGET_FILE_DIR:simpleTest_client>/scripts)
 
 # Fill in CMAKE variables in the test script
 configure_file (
-        "${CMAKE_CURRENT_SOURCE_DIR}/scripts/testReplicasAndClient.sh.in"
-        "${CMAKE_CURRENT_BINARY_DIR}/scripts/testReplicasAndClient.sh"
+    "${CMAKE_CURRENT_SOURCE_DIR}/scripts/testReplicasAndClient.sh.in"
+    "${CMAKE_CURRENT_BINARY_DIR}/scripts/testReplicasAndClient.sh"
 )
 
 # Fill in CMAKE variables in the python wrapper
 configure_file (
-        "${CMAKE_CURRENT_SOURCE_DIR}/scripts/simpleTest.py.in"
-        "${CMAKE_CURRENT_BINARY_DIR}/scripts/simpleTest.py"
+    "${CMAKE_CURRENT_SOURCE_DIR}/scripts/simpleTest.py.in"
+    "${CMAKE_CURRENT_BINARY_DIR}/scripts/simpleTest.py"
 )
 
 # Fill in CMAKE variables in the python histogram for perf test
@@ -173,4 +132,4 @@
 add_custom_command(TARGET copy_tls_script
         COMMAND ${CMAKE_COMMAND} -E copy
         ${PROJECT_SOURCE_DIR}/scripts/linux/create_tls_certs.sh
-        $<TARGET_FILE_DIR:simpleTest_client>/scripts/create_tls_certs.sh)+     $<TARGET_FILE_DIR:simpleTest_client>/scripts/create_tls_certs.sh)