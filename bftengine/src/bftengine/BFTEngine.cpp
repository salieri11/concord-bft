// Concord
//
// Copyright (c) 2018 VMware, Inc. All Rights Reserved.
//
// This product is licensed to you under the Apache 2.0 license (the "License").
// You may not use this product except in compliance with the Apache 2.0
// License.
//
// This product may include a number of subcomponents with separate copyright
// notices and license terms. Your use of these subcomponents is subject to the
// terms and conditions of the subcomponent's license, as noted in the LICENSE
// file.

#include "Replica.hpp"
#include "ReplicaImp.hpp"
#include "DebugPersistentStorage.hpp"
#include "PersistentStorageImp.hpp"

#include <mutex>
<<<<<<< HEAD
#include <zconf.h>
=======
>>>>>>> f5ccba6a

namespace bftEngine {
namespace impl {

bool cryptoInitialized = false;
std::mutex mutexForCryptoInitialization;
<<<<<<< HEAD

struct ReplicaInternal : public Replica {
  virtual ~ReplicaInternal() override;

  virtual bool isRunning() const override;

  uint64_t getLastExecutedSequenceNum() const override;

  virtual bool requestsExecutionWasInterrupted() const override;

  virtual void start() override;

  virtual void stop() override;

  virtual void SetAggregator(std::shared_ptr<concordMetrics::Aggregator> a) override;

  virtual void restartForDebug(uint32_t delayMillis) override;

  ReplicaImp *rep;
};

ReplicaInternal::~ReplicaInternal() {
  delete rep;
}

bool ReplicaInternal::isRunning() const {
  return rep->isRunning();
}

uint64_t ReplicaInternal::getLastExecutedSequenceNum() const {
  return static_cast<uint64_t>(rep->getLastExecutedSequenceNum());
}

bool ReplicaInternal::requestsExecutionWasInterrupted() const {
  const bool run = rep->isRunning();
  const bool isRecovering = rep->isRecoveringFromExecutionOfRequests();
  return (!run && isRecovering);
}

void ReplicaInternal::start() {
  return rep->start();
}

void ReplicaInternal::stop() {
  return rep->stop();
}

void ReplicaInternal::SetAggregator(std::shared_ptr<concordMetrics::Aggregator> a) {
  return rep->SetAggregator(a);
}

void ReplicaInternal::restartForDebug(uint32_t delayMillis) {
  rep->stopWhenStateIsNotCollected();
  if(delayMillis > 0) {
    std::this_thread::sleep_for(std::chrono::milliseconds(delayMillis));
  }

  shared_ptr<PersistentStorage> persistentStorage(rep->getPersistentStorage());
  RequestsHandler *requestsHandler = rep->getRequestsHandler();
  IStateTransfer *stateTransfer = rep->getStateTransfer();
  ICommunication *comm = rep->getCommunication();

=======

struct ReplicaInternal : public Replica {
  virtual ~ReplicaInternal() override;

  virtual bool isRunning() const override;

  uint64_t getLastExecutedSequenceNum() const override;

  virtual bool requestsExecutionWasInterrupted() const override;

  virtual void start() override;

  virtual void stop() override;

  virtual void SetAggregator(std::shared_ptr<concordMetrics::Aggregator> a) override;

  virtual void restartForDebug() override;

  ReplicaImp *rep;
};

ReplicaInternal::~ReplicaInternal() {
  delete rep;
}

bool ReplicaInternal::isRunning() const {
  return rep->isRunning();
}

uint64_t ReplicaInternal::getLastExecutedSequenceNum() const {
  return static_cast<uint64_t>(rep->getLastExecutedSequenceNum());
}

bool ReplicaInternal::requestsExecutionWasInterrupted() const {
  const bool run = rep->isRunning();
  const bool isRecovering = rep->isRecoveringFromExecutionOfRequests();
  return (!run && isRecovering);
}

void ReplicaInternal::start() {
  return rep->start();
}

void ReplicaInternal::stop() {
  return rep->stop();
}

void ReplicaInternal::SetAggregator(std::shared_ptr<concordMetrics::Aggregator> a) {
  return rep->SetAggregator(a);
}

void ReplicaInternal::restartForDebug() {
  Assert(debugPersistentStorageEnabled);
  rep->stopWhenStateIsNotCollected();

  shared_ptr<PersistentStorage> persistentStorage(rep->getPersistentStorage());
  RequestsHandler *requestsHandler = rep->getRequestsHandler();
  IStateTransfer *stateTransfer = rep->getStateTransfer();
  ICommunication *comm = rep->getCommunication();

>>>>>>> f5ccba6a
  // delete rep; TODO(GG): enable after debugging and update ~ReplicaImp
  rep = nullptr;

  ReplicaLoader::ErrorCode loadErrCode;

  LoadedReplicaData ld = ReplicaLoader::loadReplica(persistentStorage, loadErrCode);

  Assert(loadErrCode == ReplicaLoader::ErrorCode::Success);

  rep = new ReplicaImp(ld, requestsHandler, stateTransfer, comm, persistentStorage);
<<<<<<< HEAD
  
=======

>>>>>>> f5ccba6a
  rep->start();
}
}
}

namespace bftEngine {
Replica *Replica::createNewReplica(ReplicaConfig *replicaConfig,
                                   RequestsHandler *requestsHandler,
                                   IStateTransfer *stateTransfer,
                                   ICommunication *communication,
                                   MetadataStorage *metadataStorage) {

  {
    std::lock_guard<std::mutex> lock(mutexForCryptoInitialization);

    if (!cryptoInitialized) {
      cryptoInitialized = true;
      CryptographyWrapper::init();
    }
  }

  shared_ptr<PersistentStorage> persistentStoragePtr;
  uint16_t numOfObjects = 0;
  bool isNewStorage = true;

<<<<<<< HEAD
  if (replicaConfig->usePedanticPersistencyChecks) {
    Assert(metadataStorage == nullptr);
  }

  if (replicaConfig->usePedanticPersistencyChecks)
    if (metadataStorage == nullptr)
      persistentStoragePtr.reset(new impl::DebugPersistentStorage(replicaConfig->fVal, replicaConfig->cVal));

  if (metadataStorage != nullptr) {
    persistentStoragePtr.reset(new impl::PersistentStorageImp(replicaConfig->fVal, replicaConfig->cVal));
    shared_ptr<MetadataStorage> metadataStoragePtr(metadataStorage);
    auto objectDescriptors =
        ((PersistentStorageImp *) persistentStoragePtr.get())->getDefaultMetadataObjectDescriptors(numOfObjects);
    isNewStorage = metadataStoragePtr->initMaxSizeOfObjects(objectDescriptors.get(), numOfObjects);
    ((PersistentStorageImp *) persistentStoragePtr.get())->init(metadataStoragePtr);
=======
  // metadataStorage is essential for a non-testing mode.
  if (!debugPersistentStorageEnabled) Assert(metadataStorage != nullptr);

  // Create debug metadataStorage for a testing mode.
  if (debugPersistentStorageEnabled && metadataStorage == nullptr) {
      persistentStoragePtr.reset(new impl::DebugPersistentStorage(replicaConfig->fVal, replicaConfig->cVal));
  }

  // Testing/real metadataStorage passed.
  if (metadataStorage != nullptr) {
    persistentStoragePtr.reset(new impl::PersistentStorageImp(replicaConfig->fVal, replicaConfig->cVal));
    unique_ptr<MetadataStorage> metadataStoragePtr(metadataStorage);
    auto objectDescriptors =
        ((PersistentStorageImp *) persistentStoragePtr.get())->getDefaultMetadataObjectDescriptors(numOfObjects);
    isNewStorage = metadataStoragePtr->initMaxSizeOfObjects(objectDescriptors.get(), numOfObjects);
    ((PersistentStorageImp *) persistentStoragePtr.get())->init(move(metadataStoragePtr));
>>>>>>> f5ccba6a
  }

  auto *replicaInternal = new ReplicaInternal();
  if (isNewStorage) {
    replicaInternal->rep =
        new ReplicaImp(*replicaConfig, requestsHandler, stateTransfer, communication, persistentStoragePtr);
  } else {
    ReplicaLoader::ErrorCode loadErrCode;
    auto loadedReplicaData = ReplicaLoader::loadReplica(persistentStoragePtr, loadErrCode);
    if (loadErrCode != ReplicaLoader::ErrorCode::Success) {
      LOG_ERROR_F(GL, "Unable to load replica state from storage. Error %X", (uint32_t) loadErrCode);
      return nullptr;
    }
    // TODO(GG): compare ld.repConfig and replicaConfig
    replicaInternal->rep = new ReplicaImp(loadedReplicaData, requestsHandler, stateTransfer,
                                          communication, persistentStoragePtr);
  }

  return replicaInternal;
}

Replica::~Replica() {}

}<|MERGE_RESOLUTION|>--- conflicted
+++ resolved
@@ -17,17 +17,12 @@
 #include "PersistentStorageImp.hpp"
 
 #include <mutex>
-<<<<<<< HEAD
-#include <zconf.h>
-=======
->>>>>>> f5ccba6a
 
 namespace bftEngine {
 namespace impl {
 
 bool cryptoInitialized = false;
 std::mutex mutexForCryptoInitialization;
-<<<<<<< HEAD
 
 struct ReplicaInternal : public Replica {
   virtual ~ReplicaInternal() override;
@@ -90,68 +85,6 @@
   IStateTransfer *stateTransfer = rep->getStateTransfer();
   ICommunication *comm = rep->getCommunication();
 
-=======
-
-struct ReplicaInternal : public Replica {
-  virtual ~ReplicaInternal() override;
-
-  virtual bool isRunning() const override;
-
-  uint64_t getLastExecutedSequenceNum() const override;
-
-  virtual bool requestsExecutionWasInterrupted() const override;
-
-  virtual void start() override;
-
-  virtual void stop() override;
-
-  virtual void SetAggregator(std::shared_ptr<concordMetrics::Aggregator> a) override;
-
-  virtual void restartForDebug() override;
-
-  ReplicaImp *rep;
-};
-
-ReplicaInternal::~ReplicaInternal() {
-  delete rep;
-}
-
-bool ReplicaInternal::isRunning() const {
-  return rep->isRunning();
-}
-
-uint64_t ReplicaInternal::getLastExecutedSequenceNum() const {
-  return static_cast<uint64_t>(rep->getLastExecutedSequenceNum());
-}
-
-bool ReplicaInternal::requestsExecutionWasInterrupted() const {
-  const bool run = rep->isRunning();
-  const bool isRecovering = rep->isRecoveringFromExecutionOfRequests();
-  return (!run && isRecovering);
-}
-
-void ReplicaInternal::start() {
-  return rep->start();
-}
-
-void ReplicaInternal::stop() {
-  return rep->stop();
-}
-
-void ReplicaInternal::SetAggregator(std::shared_ptr<concordMetrics::Aggregator> a) {
-  return rep->SetAggregator(a);
-}
-
-void ReplicaInternal::restartForDebug() {
-  Assert(debugPersistentStorageEnabled);
-  rep->stopWhenStateIsNotCollected();
-
-  shared_ptr<PersistentStorage> persistentStorage(rep->getPersistentStorage());
-  RequestsHandler *requestsHandler = rep->getRequestsHandler();
-  IStateTransfer *stateTransfer = rep->getStateTransfer();
-  ICommunication *comm = rep->getCommunication();
-
->>>>>>> f5ccba6a
   // delete rep; TODO(GG): enable after debugging and update ~ReplicaImp
   rep = nullptr;
 
@@ -162,11 +95,7 @@
   Assert(loadErrCode == ReplicaLoader::ErrorCode::Success);
 
   rep = new ReplicaImp(ld, requestsHandler, stateTransfer, comm, persistentStorage);
-<<<<<<< HEAD
-  
-=======
 
->>>>>>> f5ccba6a
   rep->start();
 }
 }
@@ -192,7 +121,6 @@
   uint16_t numOfObjects = 0;
   bool isNewStorage = true;
 
-<<<<<<< HEAD
   if (replicaConfig->usePedanticPersistencyChecks) {
     Assert(metadataStorage == nullptr);
   }
@@ -200,22 +128,6 @@
   if (replicaConfig->usePedanticPersistencyChecks)
     if (metadataStorage == nullptr)
       persistentStoragePtr.reset(new impl::DebugPersistentStorage(replicaConfig->fVal, replicaConfig->cVal));
-
-  if (metadataStorage != nullptr) {
-    persistentStoragePtr.reset(new impl::PersistentStorageImp(replicaConfig->fVal, replicaConfig->cVal));
-    shared_ptr<MetadataStorage> metadataStoragePtr(metadataStorage);
-    auto objectDescriptors =
-        ((PersistentStorageImp *) persistentStoragePtr.get())->getDefaultMetadataObjectDescriptors(numOfObjects);
-    isNewStorage = metadataStoragePtr->initMaxSizeOfObjects(objectDescriptors.get(), numOfObjects);
-    ((PersistentStorageImp *) persistentStoragePtr.get())->init(metadataStoragePtr);
-=======
-  // metadataStorage is essential for a non-testing mode.
-  if (!debugPersistentStorageEnabled) Assert(metadataStorage != nullptr);
-
-  // Create debug metadataStorage for a testing mode.
-  if (debugPersistentStorageEnabled && metadataStorage == nullptr) {
-      persistentStoragePtr.reset(new impl::DebugPersistentStorage(replicaConfig->fVal, replicaConfig->cVal));
-  }
 
   // Testing/real metadataStorage passed.
   if (metadataStorage != nullptr) {
@@ -225,7 +137,6 @@
         ((PersistentStorageImp *) persistentStoragePtr.get())->getDefaultMetadataObjectDescriptors(numOfObjects);
     isNewStorage = metadataStoragePtr->initMaxSizeOfObjects(objectDescriptors.get(), numOfObjects);
     ((PersistentStorageImp *) persistentStoragePtr.get())->init(move(metadataStoragePtr));
->>>>>>> f5ccba6a
   }
 
   auto *replicaInternal = new ReplicaInternal();
