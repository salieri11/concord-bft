// Concord
//
// Copyright (c) 2018 VMware, Inc. All Rights Reserved.
//
// This product is licensed to you under the Apache 2.0 license (the "License").
// You may not use this product except in compliance with the Apache 2.0
// License.
//
// This product may include a number of subcomponents with separate copyright
// notices and license terms. Your use of these subcomponents is subject to the
// terms and conditions of the subcomponent's license, as noted in the LICENSE
// file.

#pragma once

#include "PersistentStorage.hpp"
#include "PersistentStorageWindows.hpp"

namespace bftEngine {
namespace impl {

class DebugPersistentStorage : public PersistentStorage {
 public:
  DebugPersistentStorage(uint16_t fVal, uint16_t cVal);
  ~DebugPersistentStorage() override = default;

  // Inherited via PersistentStorage
  uint8_t beginWriteTran() override;
  uint8_t endWriteTran() override;
  bool isInWriteTran() const override;
  void setReplicaConfig(const ReplicaConfig &config) override;
  void setFetchingState(bool state) override;
  void setLastExecutedSeqNum(SeqNum seqNum) override;
  void setPrimaryLastUsedSeqNum(SeqNum seqNum) override;
  void setStrictLowerBoundOfSeqNums(SeqNum seqNum) override;
  void setLastViewThatTransferredSeqNumbersFullyExecuted(ViewNum view) override;
  void setDescriptorOfLastExitFromView(const DescriptorOfLastExitFromView& prevViewDesc) override;
  void setDescriptorOfLastNewView(const DescriptorOfLastNewView& prevViewDesc) override;
  void setDescriptorOfLastExecution(const DescriptorOfLastExecution& prevViewDesc) override;
  void setLastStableSeqNum(SeqNum seqNum) override;
  void clearSeqNumWindow() override;
  void setPrePrepareMsgInSeqNumWindow(SeqNum seqNum, PrePrepareMsg *msg) override;
  void setSlowStartedInSeqNumWindow(SeqNum seqNum, bool slowStarted) override;
  void setFullCommitProofMsgInSeqNumWindow(SeqNum s, FullCommitProofMsg *msg) override;
  void setForceCompletedInSeqNumWindow(SeqNum seqNum, bool forceCompleted) override;
  void setPrepareFullMsgInSeqNumWindow(SeqNum seqNum, PrepareFullMsg *msg) override;
  void setCommitFullMsgInSeqNumWindow(SeqNum seqNum, CommitFullMsg *msg) override;
  void setCheckpointMsgInCheckWindow(SeqNum seqNum, CheckpointMsg *msg) override;
  void setCompletedMarkInCheckWindow(SeqNum seqNum, bool mark) override;
  bool hasReplicaConfig() const override;
  ReplicaConfig getReplicaConfig() override;
  bool getFetchingState() override;
  SeqNum getLastExecutedSeqNum() override;
  SeqNum getPrimaryLastUsedSeqNum() override;
  SeqNum getStrictLowerBoundOfSeqNums() override;
  ViewNum getLastViewThatTransferredSeqNumbersFullyExecuted() override;
  bool hasDescriptorOfLastExitFromView() override;
  DescriptorOfLastExitFromView getAndAllocateDescriptorOfLastExitFromView() override;
  bool hasDescriptorOfLastNewView() override;
  DescriptorOfLastNewView getAndAllocateDescriptorOfLastNewView() override;
  bool hasDescriptorOfLastExecution() override;
  DescriptorOfLastExecution getDescriptorOfLastExecution() override;
  SeqNum getLastStableSeqNum() override;
  PrePrepareMsg* getAndAllocatePrePrepareMsgInSeqNumWindow(SeqNum seqNum) override;
  bool getSlowStartedInSeqNumWindow(SeqNum seqNum) override;
  FullCommitProofMsg* getAndAllocateFullCommitProofMsgInSeqNumWindow(SeqNum seqNum) override;
  bool getForceCompletedInSeqNumWindow(SeqNum seqNum) override;
  PrepareFullMsg* getAndAllocatePrepareFullMsgInSeqNumWindow(SeqNum seqNum) override;
  CommitFullMsg* getAndAllocateCommitFullMsgInSeqNumWindow(SeqNum seqNum) override;
  CheckpointMsg* getAndAllocateCheckpointMsgInCheckWindow(SeqNum seqNum) override;
  bool getCompletedMarkInCheckWindow(SeqNum seqNum) override;

 protected:
  bool setIsAllowed() const;
  bool getIsAllowed() const;
  bool nonExecSetIsAllowed() const;

  const uint16_t fVal_;
  const uint16_t cVal_;

  uint8_t numOfNestedTransactions = 0;

  bool hasConfig_ = false;
  ReplicaConfig config_;

  bool fetchingState_ = false;
  SeqNum lastExecutedSeqNum_ = 0;
  SeqNum primaryLastUsedSeqNum_ = 0;
  SeqNum strictLowerBoundOfSeqNums_ = 0;
  ViewNum lastViewThatTransferredSeqNumbersFullyExecuted_ = 0;

  bool hasDescriptorOfLastExitFromView_ = false;
  DescriptorOfLastExitFromView descriptorOfLastExitFromView_ =
<<<<<<< HEAD
      DescriptorOfLastExitFromView{
          0, 0, 0, std::vector<ViewsManager::PrevViewInfo>(0), 0, 0};
=======
      DescriptorOfLastExitFromView{0, 0, 0, std::vector<ViewsManager::PrevViewInfo>(0), 0, 0};
>>>>>>> f5ccba6a
  bool hasDescriptorOfLastNewView_ = false;
  DescriptorOfLastNewView descriptorOfLastNewView_ =
      DescriptorOfLastNewView{0, nullptr, std::vector<ViewChangeMsg*>(0), nullptr, 0, 0};
  bool hasDescriptorOfLastExecution_ = false;
  DescriptorOfLastExecution descriptorOfLastExecution_ = DescriptorOfLastExecution{0, Bitmap()};

  SeqNum lastStableSeqNum_ = 0;

  // range: lastStableSeqNum+1 <= i <= lastStableSeqNum + kWorkWindowSize
  SeqNumWindow seqNumWindow;

  // range: TODO(GG): !!!!!!!
  CheckWindow checkWindow;
};

}  // namespace impl
}  // namespace bftEngine<|MERGE_RESOLUTION|>--- conflicted
+++ resolved
@@ -91,12 +91,7 @@
 
   bool hasDescriptorOfLastExitFromView_ = false;
   DescriptorOfLastExitFromView descriptorOfLastExitFromView_ =
-<<<<<<< HEAD
-      DescriptorOfLastExitFromView{
-          0, 0, 0, std::vector<ViewsManager::PrevViewInfo>(0), 0, 0};
-=======
       DescriptorOfLastExitFromView{0, 0, 0, std::vector<ViewsManager::PrevViewInfo>(0), 0, 0};
->>>>>>> f5ccba6a
   bool hasDescriptorOfLastNewView_ = false;
   DescriptorOfLastNewView descriptorOfLastNewView_ =
       DescriptorOfLastNewView{0, nullptr, std::vector<ViewChangeMsg*>(0), nullptr, 0, 0};
