//Concord
//
//Copyright (c) 2019 VMware, Inc. All Rights Reserved.
//
//This product is licensed to you under the Apache 2.0 license (the "License").
// You may not use this product except in compliance with the Apache 2.0 License.
//
//This product may include a number of sub-components with separate copyright
// notices and license terms. Your use of these subcomponents is subject to the
// terms and conditions of the sub-component's license, as noted in the LICENSE
// file.

#include "ReplicaConfigSerializer.hpp"
#include "threshsign/IThresholdSigner.h"
#include "threshsign/IThresholdVerifier.h"
#include "SysConsts.hpp"

using namespace std;
using namespace concordSerializable;

namespace bftEngine {
namespace impl {

uint32_t ReplicaConfigSerializer::maxSize(uint32_t numOfReplicas) {
  return (sizeof(config_->fVal) + sizeof(config_->cVal) +
      sizeof(config_->replicaId) +
      sizeof(config_->numOfClientProxies) +
      sizeof(config_->statusReportTimerMillisec) +
      sizeof(config_->concurrencyLevel) +
      sizeof(config_->autoViewChangeEnabled) +
      sizeof(config_->viewChangeTimerMillisec) + MaxSizeOfPrivateKey +
      numOfReplicas * MaxSizeOfPublicKey +
      IThresholdSigner::maxSize() * 3 +
<<<<<<< HEAD
      IThresholdVerifier::maxSize() * 3) + 
      sizeof(config_->debugPersistentStorageEnabled);
=======
      IThresholdVerifier::maxSize() * 3 +
      sizeof(config_->maxExternalMessageSize) +
      sizeof(config_->maxReplyMessageSize) +
      sizeof(config_->maxNumOfReservedPages) +
      sizeof(config_->sizeOfReservedPage));
>>>>>>> 628846cf
}

void ReplicaConfigSerializer::registerClass() {
  SerializableObjectsDB::registerObject("ReplicaConfig", SharedPtrToClass(new ReplicaConfigSerializer));
}

ReplicaConfigSerializer::ReplicaConfigSerializer(ReplicaConfig *config) {
  config_.reset(new ReplicaConfig);
  if (config)
    *config_ = *config;
  registerClass();
}

ReplicaConfigSerializer::ReplicaConfigSerializer() {
  config_.reset(new ReplicaConfig);
}

void ReplicaConfigSerializer::setConfig(const ReplicaConfig &config) {
  if (config_) {
    config_.reset(new ReplicaConfig);
  }
  *config_ = config;
}

/************** Serialization **************/

void ReplicaConfigSerializer::serializeDataMembers(ostream &outStream) const {
  // Serialize fVal
  outStream.write((char *) &config_->fVal, sizeof(config_->fVal));

  // Serialize cVal
  outStream.write((char *) &config_->cVal, sizeof(config_->cVal));

  // Serialize replicaId
  outStream.write((char *) &config_->replicaId, sizeof(config_->replicaId));

  // Serialize numOfClientProxies
  outStream.write((char *) &config_->numOfClientProxies, sizeof(config_->numOfClientProxies));

  // Serialize statusReportTimerMillisec
  outStream.write((char *) &config_->statusReportTimerMillisec, sizeof(config_->statusReportTimerMillisec));

  // Serialize concurrencyLevel
  outStream.write((char *) &config_->concurrencyLevel, sizeof(config_->concurrencyLevel));

  // Serialize autoViewChangeEnabled
  outStream.write((char *) &config_->autoViewChangeEnabled, sizeof(config_->autoViewChangeEnabled));

  // Serialize viewChangeTimerMillisec
  outStream.write((char *) &config_->viewChangeTimerMillisec, sizeof(config_->viewChangeTimerMillisec));

  // Serialize public keys
  auto numOfPublicKeys = (int64_t) config_->publicKeysOfReplicas.size();
  outStream.write((char *) &numOfPublicKeys, sizeof(numOfPublicKeys));
  for (auto elem : config_->publicKeysOfReplicas) {
    outStream.write((char *) &elem.first, sizeof(elem.first));
    serializeKey(elem.second, outStream);
  }

  // Serialize replicaPrivateKey
  serializeKey(config_->replicaPrivateKey, outStream);

  serializePointer(config_->thresholdSignerForExecution, outStream);
  serializePointer(config_->thresholdVerifierForExecution, outStream);

  serializePointer(config_->thresholdSignerForSlowPathCommit, outStream);
  serializePointer(config_->thresholdVerifierForSlowPathCommit, outStream);

  serializePointer(config_->thresholdSignerForCommit, outStream);
  serializePointer(config_->thresholdVerifierForCommit, outStream);

<<<<<<< HEAD
  config_->thresholdSignerForOptimisticCommit->serialize(outStream);
  config_->thresholdVerifierForOptimisticCommit->serialize(outStream);

  // Serialize usePedanticPersistencyChecks
  outStream.write((char *) &config_->debugPersistentStorageEnabled, sizeof(config_->debugPersistentStorageEnabled));
=======
  serializePointer(config_->thresholdSignerForOptimisticCommit, outStream);
  serializePointer(config_->thresholdVerifierForOptimisticCommit, outStream);

  outStream.write((char *) &config_->maxExternalMessageSize, sizeof(config_->maxExternalMessageSize));
  outStream.write((char *) &config_->maxReplyMessageSize, sizeof(config_->maxReplyMessageSize));
  outStream.write((char *) &config_->maxNumOfReservedPages, sizeof(config_->maxNumOfReservedPages));
  outStream.write((char *) &config_->sizeOfReservedPage, sizeof(config_->sizeOfReservedPage));
}

void ReplicaConfigSerializer::serializePointer(Serializable *ptrToClass, ostream &outStream) const {
  uint8_t ptrToClassSpecified = ptrToClass ? 1 : 0;
  outStream.write((char *) &ptrToClassSpecified, sizeof(ptrToClassSpecified));
  if (ptrToClass)
    ptrToClass->serialize(outStream);
>>>>>>> 628846cf
}

void ReplicaConfigSerializer::serializeKey(const string &key, ostream &outStream) const {
  auto keyLength = (int64_t) key.size();
  // Save a length of the string to the buffer to be able to deserialize it.
  outStream.write((char *) &keyLength, sizeof(keyLength));
  outStream.write(key.c_str(), keyLength);
}

bool ReplicaConfigSerializer::operator==(const ReplicaConfigSerializer &other)
const {
  bool result = ((other.config_->fVal == config_->fVal) &&
      (other.config_->cVal == config_->cVal) &&
      (other.config_->replicaId == config_->replicaId) &&
      (other.config_->numOfClientProxies == config_->numOfClientProxies) &&
      (other.config_->statusReportTimerMillisec == config_->statusReportTimerMillisec) &&
      (other.config_->concurrencyLevel == config_->concurrencyLevel) &&
      (other.config_->autoViewChangeEnabled == config_->autoViewChangeEnabled) &&
      (other.config_->viewChangeTimerMillisec == config_->viewChangeTimerMillisec) &&
      (other.config_->replicaPrivateKey == config_->replicaPrivateKey) &&
      (other.config_->publicKeysOfReplicas == config_->publicKeysOfReplicas) &&
<<<<<<< HEAD
      (other.config_->debugPersistentStorageEnabled == config_->debugPersistentStorageEnabled));
=======
      (other.config_->maxExternalMessageSize == config_->maxExternalMessageSize) &&
      (other.config_->maxReplyMessageSize == config_->maxReplyMessageSize) &&
      (other.config_->maxNumOfReservedPages == config_->maxNumOfReservedPages) &&
      (other.config_->sizeOfReservedPage == config_->sizeOfReservedPage));
>>>>>>> 628846cf
  return result;
}

/************** Deserialization **************/

SharedPtrToClass ReplicaConfigSerializer::create(istream &inStream) {
  SharedPtrToClass replicaConfigSerializer(new ReplicaConfigSerializer());
  ReplicaConfig &config = *((ReplicaConfigSerializer *) replicaConfigSerializer.get())->config_;

  // Deserialize class version
  verifyClassVersion(((ReplicaConfigSerializer *) replicaConfigSerializer.get())->classVersion_, inStream);

  // Deserialize fVal
  inStream.read((char *) &config.fVal, sizeof(config.fVal));

  // Deserialize cVal
  inStream.read((char *) &config.cVal, sizeof(config.cVal));

  // Deserialize replicaId
  inStream.read((char *) &config.replicaId, sizeof(config.replicaId));

  // Deserialize numOfClientProxies
  inStream.read((char *) &config.numOfClientProxies, sizeof(config.numOfClientProxies));

  // Deserialize statusReportTimerMillisec
  inStream.read((char *) &config.statusReportTimerMillisec, sizeof(config.statusReportTimerMillisec));

  // Deserialize concurrencyLevel
  inStream.read((char *) &config.concurrencyLevel, sizeof(config.concurrencyLevel));

  // Deserialize autoViewChangeEnabled
  inStream.read((char *) &config.autoViewChangeEnabled, sizeof(config.autoViewChangeEnabled));

  // Deserialize viewChangeTimerMillisec
  inStream.read((char *) &config.viewChangeTimerMillisec, sizeof(config.viewChangeTimerMillisec));

  // Deserialize public keys
  int64_t numOfPublicKeys = 0;
  inStream.read((char *) &numOfPublicKeys, sizeof(numOfPublicKeys));
  for (int i = 0; i < numOfPublicKeys; ++i) {
    uint16_t id = 0;
    inStream.read((char *) &id, sizeof(id));
    string key = deserializeKey(inStream);
    config.publicKeysOfReplicas.insert(pair<uint16_t, string>(id, key));
  }

  // Serialize replicaPrivateKey
  config.replicaPrivateKey = deserializeKey(inStream);

  createSignersAndVerifiers(inStream, config);

<<<<<<< HEAD
  inStream.read((char *) &config.debugPersistentStorageEnabled, sizeof(config.debugPersistentStorageEnabled));
=======
  inStream.read((char *) &config.maxExternalMessageSize, sizeof(config.maxExternalMessageSize));
  inStream.read((char *) &config.maxReplyMessageSize, sizeof(config.maxReplyMessageSize));
  inStream.read((char *) &config.maxNumOfReservedPages, sizeof(config.maxNumOfReservedPages));
  inStream.read((char *) &config.sizeOfReservedPage, sizeof(config.sizeOfReservedPage));
>>>>>>> 628846cf

  return replicaConfigSerializer;
}

SharedPtrToClass ReplicaConfigSerializer::deserializePointer(std::istream &inStream) {
  uint8_t ptrToClassSpecified = 0;
  inStream.read((char *) &ptrToClassSpecified, sizeof(ptrToClassSpecified));
  if (ptrToClassSpecified)
    return deserialize(inStream);
  return SharedPtrToClass();
}

void ReplicaConfigSerializer::createSignersAndVerifiers(istream &inStream, ReplicaConfig &newObject) {
  thresholdSignerForExecution_ = deserializePointer(inStream);
  thresholdVerifierForExecution_ = deserializePointer(inStream);
  thresholdSignerForSlowPathCommit_ = deserializePointer(inStream);
  thresholdVerifierForSlowPathCommit_ = deserializePointer(inStream);
  thresholdSignerForCommit_ = deserializePointer(inStream);
  thresholdVerifierForCommit_ = deserializePointer(inStream);
  thresholdSignerForOptimisticCommit_ = deserializePointer(inStream);
  thresholdVerifierForOptimisticCommit_ = deserializePointer(inStream);

  newObject.thresholdSignerForExecution = dynamic_cast<IThresholdSigner *>(thresholdSignerForExecution_.get());
  newObject.thresholdVerifierForExecution = dynamic_cast<IThresholdVerifier *>(thresholdVerifierForExecution_.get());

  newObject.thresholdSignerForSlowPathCommit =
      dynamic_cast<IThresholdSigner *>(thresholdSignerForSlowPathCommit_.get());
  newObject.thresholdVerifierForSlowPathCommit =
      dynamic_cast<IThresholdVerifier *>(thresholdVerifierForSlowPathCommit_.get());

  newObject.thresholdSignerForCommit = dynamic_cast<IThresholdSigner *>(thresholdSignerForCommit_.get());
  newObject.thresholdVerifierForCommit = dynamic_cast<IThresholdVerifier *>(thresholdVerifierForCommit_.get());

  newObject.thresholdSignerForOptimisticCommit =
      dynamic_cast<IThresholdSigner *>(thresholdSignerForOptimisticCommit_.get());
  newObject.thresholdVerifierForOptimisticCommit =
      dynamic_cast<IThresholdVerifier *>(thresholdVerifierForOptimisticCommit_.get());
}

string ReplicaConfigSerializer::deserializeKey(istream &inStream) const {
  int64_t keyLength = 0;
  inStream.read((char *) &keyLength, sizeof(keyLength));
  UniquePtrToChar key(new char[keyLength]);
  inStream.read(key.get(), keyLength);
  string result(key.get(), keyLength);
  return result;
}

}
}<|MERGE_RESOLUTION|>--- conflicted
+++ resolved
@@ -31,16 +31,12 @@
       sizeof(config_->viewChangeTimerMillisec) + MaxSizeOfPrivateKey +
       numOfReplicas * MaxSizeOfPublicKey +
       IThresholdSigner::maxSize() * 3 +
-<<<<<<< HEAD
-      IThresholdVerifier::maxSize() * 3) + 
-      sizeof(config_->debugPersistentStorageEnabled);
-=======
       IThresholdVerifier::maxSize() * 3 +
       sizeof(config_->maxExternalMessageSize) +
       sizeof(config_->maxReplyMessageSize) +
       sizeof(config_->maxNumOfReservedPages) +
-      sizeof(config_->sizeOfReservedPage));
->>>>>>> 628846cf
+      sizeof(config_->sizeOfReservedPage) +
+      sizeof(config_->debugPersistentStorageEnabled));
 }
 
 void ReplicaConfigSerializer::registerClass() {
@@ -112,13 +108,6 @@
   serializePointer(config_->thresholdSignerForCommit, outStream);
   serializePointer(config_->thresholdVerifierForCommit, outStream);
 
-<<<<<<< HEAD
-  config_->thresholdSignerForOptimisticCommit->serialize(outStream);
-  config_->thresholdVerifierForOptimisticCommit->serialize(outStream);
-
-  // Serialize usePedanticPersistencyChecks
-  outStream.write((char *) &config_->debugPersistentStorageEnabled, sizeof(config_->debugPersistentStorageEnabled));
-=======
   serializePointer(config_->thresholdSignerForOptimisticCommit, outStream);
   serializePointer(config_->thresholdVerifierForOptimisticCommit, outStream);
 
@@ -126,6 +115,9 @@
   outStream.write((char *) &config_->maxReplyMessageSize, sizeof(config_->maxReplyMessageSize));
   outStream.write((char *) &config_->maxNumOfReservedPages, sizeof(config_->maxNumOfReservedPages));
   outStream.write((char *) &config_->sizeOfReservedPage, sizeof(config_->sizeOfReservedPage));
+
+  // Serialize debugPersistentStorageEnabled
+  outStream.write((char *) &config_->debugPersistentStorageEnabled, sizeof(config_->debugPersistentStorageEnabled));
 }
 
 void ReplicaConfigSerializer::serializePointer(Serializable *ptrToClass, ostream &outStream) const {
@@ -133,7 +125,6 @@
   outStream.write((char *) &ptrToClassSpecified, sizeof(ptrToClassSpecified));
   if (ptrToClass)
     ptrToClass->serialize(outStream);
->>>>>>> 628846cf
 }
 
 void ReplicaConfigSerializer::serializeKey(const string &key, ostream &outStream) const {
@@ -155,14 +146,11 @@
       (other.config_->viewChangeTimerMillisec == config_->viewChangeTimerMillisec) &&
       (other.config_->replicaPrivateKey == config_->replicaPrivateKey) &&
       (other.config_->publicKeysOfReplicas == config_->publicKeysOfReplicas) &&
-<<<<<<< HEAD
-      (other.config_->debugPersistentStorageEnabled == config_->debugPersistentStorageEnabled));
-=======
+      (other.config_->debugPersistentStorageEnabled == config_->debugPersistentStorageEnabled) &&
       (other.config_->maxExternalMessageSize == config_->maxExternalMessageSize) &&
       (other.config_->maxReplyMessageSize == config_->maxReplyMessageSize) &&
       (other.config_->maxNumOfReservedPages == config_->maxNumOfReservedPages) &&
       (other.config_->sizeOfReservedPage == config_->sizeOfReservedPage));
->>>>>>> 628846cf
   return result;
 }
 
@@ -214,14 +202,12 @@
 
   createSignersAndVerifiers(inStream, config);
 
-<<<<<<< HEAD
-  inStream.read((char *) &config.debugPersistentStorageEnabled, sizeof(config.debugPersistentStorageEnabled));
-=======
   inStream.read((char *) &config.maxExternalMessageSize, sizeof(config.maxExternalMessageSize));
   inStream.read((char *) &config.maxReplyMessageSize, sizeof(config.maxReplyMessageSize));
   inStream.read((char *) &config.maxNumOfReservedPages, sizeof(config.maxNumOfReservedPages));
   inStream.read((char *) &config.sizeOfReservedPage, sizeof(config.sizeOfReservedPage));
->>>>>>> 628846cf
+
+  inStream.read((char *) &config.debugPersistentStorageEnabled, sizeof(config.debugPersistentStorageEnabled));
 
   return replicaConfigSerializer;
 }
