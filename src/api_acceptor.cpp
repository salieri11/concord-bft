--- conflicted
+++ resolved
@@ -12,15 +12,10 @@
 
 using namespace com::vmware::athena;
 
-<<<<<<< HEAD
-api_acceptor::api_acceptor(io_service &io_service, tcp::endpoint endpoint)
-   : acceptor_(io_service, endpoint),
-   logger_(log4cplus::Logger::getInstance("com.vmware.athena.api_acceptor"))
-=======
 api_acceptor::api_acceptor(io_service &io_service, tcp::endpoint endpoint,
                            EVM &athevm)
-   : acceptor_(io_service, endpoint), athevm_(athevm)
->>>>>>> 6a9b2663
+   : acceptor_(io_service, endpoint), athevm_(athevm),
+     logger_(log4cplus::Logger::getInstance("com.vmware.athena.api_acceptor"))
 {
    start_accept();
 }
@@ -28,12 +23,12 @@
 void
 api_acceptor::start_accept()
 {
-<<<<<<< HEAD
   LOG4CPLUS_DEBUG(logger_, "start_accept enter");
 
   api_connection::pointer new_connection =
       api_connection::create(acceptor_.get_io_service(),
-                             connManager_);
+                             connManager_,
+                             athevm_);
 
   acceptor_.async_accept(new_connection->socket(),
                          boost::bind(&api_acceptor::handle_accept,
@@ -41,16 +36,6 @@
                                      new_connection,
                                      boost::asio::placeholders::error));
   LOG4CPLUS_DEBUG(logger_, "start_accept exit");
-=======
-   api_connection::pointer new_connection =
-      api_connection::create(acceptor_.get_io_service(), athevm_);
-
-   acceptor_.async_accept(new_connection->socket(),
-                          boost::bind(&api_acceptor::handle_accept,
-                                      this,
-                                      new_connection,
-                                      boost::asio::placeholders::error));
->>>>>>> 6a9b2663
 }
 
 void
