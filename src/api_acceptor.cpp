// Copyright 2018 VMware, all rights reserved
//
// Acceptor for connections from the API/UI servers.

#include <boost/bind.hpp>
#include "api_acceptor.hpp"
#include "athena_evm.hpp"

using boost::asio::ip::tcp;
using boost::asio::io_service;
using boost::system::error_code;

using namespace com::vmware::athena;

api_acceptor::api_acceptor(io_service &io_service, tcp::endpoint endpoint,
                           EVM &athevm)
   : acceptor_(io_service, endpoint), athevm_(athevm),
     logger_(log4cplus::Logger::getInstance("com.vmware.athena.api_acceptor"))
{
   start_accept();
}

void
api_acceptor::start_accept()
{
  LOG4CPLUS_DEBUG(logger_, "start_accept enter");

  api_connection::pointer new_connection =
      api_connection::create(acceptor_.get_io_service(),
                             connManager_,
                             athevm_);

  acceptor_.async_accept(new_connection->socket(),
<<<<<<< HEAD
                          boost::bind(&api_acceptor::handle_accept,
                                       this,
                                       new_connection,
                                       boost::asio::placeholders::error));
=======
                         boost::bind(&api_acceptor::handle_accept,
                                     this,
                                     new_connection,
                                     boost::asio::placeholders::error));
>>>>>>> 702ed6e9
  LOG4CPLUS_DEBUG(logger_, "start_accept exit");
}

void
api_acceptor::handle_accept(api_connection::pointer new_connection,
                            const error_code &error)
{
   LOG4CPLUS_DEBUG(logger_, "handle_accept enter");
<<<<<<< HEAD
   if (!error)
      connManager_.start_connection(new_connection);
   else
      LOG4CPLUS_ERROR(logger_, error.message());
=======

   if (!error) {
      connManager_.start_connection(new_connection);
   } else {
      LOG4CPLUS_ERROR(logger_, error.message());
   }
>>>>>>> 702ed6e9

   LOG4CPLUS_DEBUG(logger_, "handle_accept before start_accept");
   start_accept();
   LOG4CPLUS_DEBUG(logger_, "handle_accept exit");
}<|MERGE_RESOLUTION|>--- conflicted
+++ resolved
@@ -31,17 +31,10 @@
                              athevm_);
 
   acceptor_.async_accept(new_connection->socket(),
-<<<<<<< HEAD
-                          boost::bind(&api_acceptor::handle_accept,
+                           boost::bind(&api_acceptor::handle_accept,
                                        this,
                                        new_connection,
                                        boost::asio::placeholders::error));
-=======
-                         boost::bind(&api_acceptor::handle_accept,
-                                     this,
-                                     new_connection,
-                                     boost::asio::placeholders::error));
->>>>>>> 702ed6e9
   LOG4CPLUS_DEBUG(logger_, "start_accept exit");
 }
 
@@ -50,19 +43,10 @@
                             const error_code &error)
 {
    LOG4CPLUS_DEBUG(logger_, "handle_accept enter");
-<<<<<<< HEAD
    if (!error)
       connManager_.start_connection(new_connection);
    else
       LOG4CPLUS_ERROR(logger_, error.message());
-=======
-
-   if (!error) {
-      connManager_.start_connection(new_connection);
-   } else {
-      LOG4CPLUS_ERROR(logger_, error.message());
-   }
->>>>>>> 702ed6e9
 
    LOG4CPLUS_DEBUG(logger_, "handle_accept before start_accept");
    start_accept();
