// Copyright 2018 VMware, all rights reserved
//
// External interface definition.
package com.vmware.athena;

message AthenaRequest {
   optional ProtocolRequest protocol_request = 1;
   optional PeerRequest peer_request = 2;
   repeated EthRequest eth_request = 3;
   optional BlockListRequest block_list_request = 4;
   optional BlockRequest block_request = 5;
   optional TransactionRequest transaction_request = 6;

   // 7-2045 open for definition
   // Likely: metrics/stats, non-eth blockchain, other admin
   optional TestRequest test_request = 2046;
}

message ProtocolRequest {
   optional int32 client_version = 1;
   // TODO: probably some auth in here too
}

message PeerRequest {
   optional bool return_peers = 1;
   repeated Peer add_peer = 2;
   repeated Peer remove_peer = 3;
}

// This is required because in FilterRequest
// we need to support array of arrays in 'topics' field
// So TopicData represents one array while, topics in
// FilterRequest represents array of TopicData
message TopicData {
   repeated bytes topic = 1;
}

message FilterRequest {
   enum FilterRequestType {
      NEW_FILTER = 1;
      NEW_BLOCK_FILTER = 2;
      NEW_PENDING_TRANSACTION_FILTER = 3;
      FILTER_CHANGE_REQUEST = 4;
      UNINSTALL_FILTER = 5;
   }

   optional FilterRequestType type = 1;
   optional int64 from_block = 2;
   optional int64 to_block = 3;
   repeated bytes addresses = 4;
   repeated TopicData topics = 5;
   optional bytes filter_id = 6;
}

message EthRequest {
<<<<<<< HEAD
    enum EthMethod {
        SEND_TX = 1;
        SEND_TX_RAW = 2;
        // GET_TX_RECEIPT = 3;
        GET_STORAGE_AT = 4;
        CALL_CONTRACT = 5;
        NEW_ACCOUNT = 6;
        FILTER_REQUEST = 7;
        GET_CODE = 8;
        BLOCK_NUMBER = 9;
    }

    optional EthMethod method = 1;
    optional int64 id = 2;
    optional bytes addr_to = 3;
    optional bytes addr_from = 4;
    optional bytes value = 5;
    optional bytes data = 6;
    optional bool create = 7;
    optional FilterRequest filter_request = 8;
=======
   enum EthMethod {
      SEND_TX = 1;
      SEND_TX_RAW = 2;
      // GET_TX_RECEIPT = 3;
      GET_STORAGE_AT = 4;
      CALL_CONTRACT = 5;
      NEW_ACCOUNT = 6;
      FILTER_REQUEST = 7;
      GET_CODE = 8;
   }

   optional EthMethod method = 1;
   optional int64 id = 2;
   optional bytes addr_to = 3;
   optional bytes addr_from = 4;
   optional bytes value = 5;
   optional bytes data = 6;
   optional bool create = 7;
   optional FilterRequest filter_request = 8;
>>>>>>> dfa470b1
}

message BlockListRequest {
   optional int64 latest = 1;
   optional int64 count = 2;
}

message BlockRequest {
   optional int64 number = 1;
   optional bytes hash = 2;
}

message TransactionRequest {
   optional bytes hash = 1;
}

message TestRequest {
   optional string echo = 1;
}

message AthenaResponse {
   optional ProtocolResponse protocol_response = 1;
   optional PeerResponse peer_response = 2;
   repeated EthResponse eth_response = 3;
   optional BlockListResponse block_list_response = 4;
   optional BlockResponse block_response = 5;
   optional TransactionResponse transaction_response = 6;

   // 7-2045 open for definition
   optional TestResponse test_response = 2046;
   repeated ErrorResponse error_response = 2047;
}

message ProtocolResponse {
   optional int32 server_version = 1;
   optional int64 net_version = 2;
}

message PeerResponse {
   repeated Peer peer = 1;
}

message FilterLog {
   optional bool removed = 1;
   optional int64 log_index = 2;
   optional int64 transaction_index = 3;
   optional bytes transaction_hash = 4;
   optional bytes block_hash = 5;
   optional int64 block_number = 6;
   optional bytes address = 7;
   repeated bytes data = 8;
   repeated bytes topics = 9;
}

message FilterResponse {
   optional bytes filter_id = 1;
   repeated bytes block_hashes = 2;
   repeated bytes transaction_hashes = 3;
   optional FilterLog log = 4;
   optional bool success = 5;
}

message EthResponse {
   optional int64 id = 1;
   optional bytes data = 2;
   optional bytes contract_address = 3;
   optional int32 status = 4;
   optional FilterResponse filter_response = 5;
}

message BlockListResponse {
   repeated BlockBrief block = 1;
}

message BlockResponse {
   optional int64 number = 1;
   optional bytes hash = 2;
   optional bytes parent_hash = 3;
   optional bytes nonce = 4;
   optional int64 size = 5;
   repeated TransactionResponse transaction = 6;
}

message TransactionResponse {
   optional bytes hash = 1;
   optional bytes from = 2;
   optional bytes to = 3;
   optional int64 value = 4;
   optional bytes input = 5;
   optional bytes blockHash = 6;
   optional int64 blockNumber = 7;
   optional int64 transactionIndex = 8;
   optional int64 nonce = 9;
   optional int32 status = 10;
   optional bytes contract_address = 11;
}

message TestResponse {
   optional string echo = 1;
}

message ErrorResponse {
   optional string description = 1;
}

message Peer {
   optional string address = 1;
   optional int32 port = 2;

   // putting this one late so it doesn't consume a useful address
   // while we're figuring out what format it should actually have
   optional string status = 2047;
}

message BlockBrief {
   optional int64 number = 1;
   optional bytes hash = 2;
}<|MERGE_RESOLUTION|>--- conflicted
+++ resolved
@@ -53,7 +53,6 @@
 }
 
 message EthRequest {
-<<<<<<< HEAD
     enum EthMethod {
         SEND_TX = 1;
         SEND_TX_RAW = 2;
@@ -74,27 +73,6 @@
     optional bytes data = 6;
     optional bool create = 7;
     optional FilterRequest filter_request = 8;
-=======
-   enum EthMethod {
-      SEND_TX = 1;
-      SEND_TX_RAW = 2;
-      // GET_TX_RECEIPT = 3;
-      GET_STORAGE_AT = 4;
-      CALL_CONTRACT = 5;
-      NEW_ACCOUNT = 6;
-      FILTER_REQUEST = 7;
-      GET_CODE = 8;
-   }
-
-   optional EthMethod method = 1;
-   optional int64 id = 2;
-   optional bytes addr_to = 3;
-   optional bytes addr_from = 4;
-   optional bytes value = 5;
-   optional bytes data = 6;
-   optional bool create = 7;
-   optional FilterRequest filter_request = 8;
->>>>>>> dfa470b1
 }
 
 message BlockListRequest {
