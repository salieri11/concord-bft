// Copyright 2018 VMware, all rights reserved
//
// External interface definition.

package com.vmware.athena;

message AthenaRequest {
<<<<<<< HEAD
   optional ProtocolRequest protocol_request = 1;
   optional PeerRequest peer_request = 2;
   repeated EthRequest eth_request = 3;
   optional BlockListRequest block_list_request = 4;
   optional BlockRequest block_request = 5;
   optional FilterRequest filter_request = 6;
   optional TransactionRequest transaction_request = 7;

// 8-2045 open for definition
// Likely: metrics/stats, non-eth blockchain, other admin

   optional TestRequest test_request = 2046;
}

message ProtocolRequest {
   optional int32 client_version = 1;
// TODO: probably some auth in here too
}

message PeerRequest {
   optional bool return_peers = 1;
   repeated Peer add_peer = 2;
   repeated Peer remove_peer = 3;
}


message TopicData {
   repeated bytes topic = 1;
=======
    optional ProtocolRequest protocol_request = 1;
    optional PeerRequest peer_request = 2;
    repeated EthRequest eth_request = 3;
    optional BlockListRequest block_list_request = 4;
    optional BlockRequest block_request = 5;
    optional TransactionRequest transaction_request = 6;

    // 7-2045 open for definition
    // Likely: metrics/stats, non-eth blockchain, other admin

    optional TestRequest test_request = 2046;
}

message ProtocolRequest {
    optional int32 client_version = 1;
    // TODO: probably some auth in here too
}

message PeerRequest {
    optional bool return_peers = 1;
    repeated Peer add_peer = 2;
    repeated Peer remove_peer = 3;
>>>>>>> 961bf1de
}

message FilterRequest {
   enum FilterRequestType {
      NEW_FILTER = 1;
      NEW_BLOCK_FILTER = 2;
      NEW_PENDING_TRANSACTION_FILTER = 3;
      FILTER_CHANGE_REQUEST = 4;
      UNINSTALL_FILTER = 5;
   }

   optional FilterRequestType type = 1;
   optional int64 from_block = 2;
   optional int64 to_block = 3;
   repeated bytes addresses = 4;
   repeated TopicData topics = 5;
   optional bytes filter_id = 6;
}


message EthRequest {
<<<<<<< HEAD
   enum EthMethod {
      SEND_TX = 1;
      SEND_TX_RAW = 2;
      GET_TX_RECEIPT = 3;
      GET_STORAGE_AT = 4;
      CALL_CONTRACT = 5;
      FILTER_REQUEST = 6;
   }

   optional EthMethod method = 1;
   optional int64 id = 2;
   optional bytes addr_to = 3;
   optional bytes addr_from = 4;
   optional bytes value = 5;
   optional bytes data = 6;
   optional bool create = 7;
   optional FilterRequest filter_request = 8;
=======
    enum EthMethod {
        SEND_TX = 1;
        SEND_TX_RAW = 2;
        GET_TX_RECEIPT = 3;
        GET_STORAGE_AT = 4;
        CALL_CONTRACT = 5;
    }

    optional EthMethod method = 1;
    optional int64 id = 2;
    optional bytes addr_to = 3;
    optional bytes addr_from = 4;
    optional bytes value = 5;
    optional bytes data = 6;
    optional bool create = 7;
>>>>>>> 961bf1de
}


message BlockListRequest {
<<<<<<< HEAD
   optional int64 latest = 1;
   optional int64 count = 2;
}

message BlockRequest {
   optional int64 number = 1;
   optional bytes hash = 2;
}

message TestRequest {
   optional string echo = 1;
}

message TransactionRequest {
   optional bytes hashParam = 1;
}

message AthenaResponse {
   optional ProtocolResponse protocol_response = 1;
   optional PeerResponse peer_response = 2;
   repeated EthResponse eth_response = 3;
   optional BlockListResponse block_list_response = 4;
   optional BlockResponse block_response = 5;
   optional TransactionResponse transaction_response = 6;

// 7-2045 open for definition
   optional TestResponse test_response = 2046;
   repeated ErrorResponse error_response = 2047;
}

message ProtocolResponse {
   optional int32 server_version = 1;
}

message PeerResponse {
   repeated Peer peer = 1;
=======
    optional int64 latest = 1;
    optional int64 count = 2;
}

message BlockRequest {
    optional int64 number = 1;
    optional bytes hash = 2;
}

message TransactionRequest {
    optional bytes hash = 1;
}

message TestRequest {
    optional string echo = 1;
}

message AthenaResponse {
    optional ProtocolResponse protocol_response = 1;
    optional PeerResponse peer_response = 2;
    repeated EthResponse eth_response = 3;
    optional BlockListResponse block_list_response = 4;
    optional BlockResponse block_response = 5;
    optional TransactionResponse transaction_response = 6;

    // 7-2045 open for definition

    optional TestResponse test_response = 2046;
    repeated ErrorResponse error_response = 2047;
}

message ProtocolResponse {
    optional int32 server_version = 1;
}

message PeerResponse {
    repeated Peer peer = 1;
}

message EthResponse {
    optional int64 id = 1;
    optional bytes data = 2;
    optional bytes contract_address = 3;
    optional int32 status = 4;
>>>>>>> 961bf1de
}


message FilterLog {
   required bool removed = 1;
   required int64 log_index = 2;
   required int64 transaction_index = 3;
   required bytes transaction_hash = 4;
   required bytes block_hash = 5;
   required int64 block_number = 6;
   required bytes address = 7;
   repeated bytes data = 8;
   repeated bytes topics = 9;
}

<<<<<<< HEAD
message FilterResponse {
   optional bytes filter_id = 1;
   repeated bytes block_hashes = 2;
   repeated bytes transaction_hashes = 3;
   optional FilterLog log = 4;
   optional bool success = 5;
}


message EthResponse {
   optional int64 id = 1;
   optional bytes data = 2;
   optional bytes contract_address = 3;
   optional int32 status = 4;
   optional FilterResponse filter_response = 5;
=======
message BlockResponse {
    optional int64 number = 1;
    optional bytes hash = 2;
    optional bytes parent_hash = 3;
    optional bytes nonce = 4;
    optional int64 size = 5;
    repeated bytes transaction = 6;
>>>>>>> 961bf1de
}


message TransactionResponse {
<<<<<<< HEAD
   optional string hash = 1;
   optional string from = 2;
   optional string to = 3;
   optional int64 value = 4;
   optional string input = 5;
   optional string blockHash = 6;
   optional int64 blockNumber = 7;
   optional int64 transactionIndex = 8;
   optional string nonce = 9;
}


message BlockListResponse {
   repeated BlockBrief block = 1;
}

message BlockResponse {
   optional int64 number = 1;
   optional bytes hash = 2;
   optional bytes parent_hash = 3;
   optional bytes nonce = 4;
   optional int64 size = 5;
   repeated bytes transaction = 6;
}

message TestResponse {
   optional string echo = 1;
}

message ErrorResponse {
   optional string description = 1;
}

message Peer {
   optional string address = 1;
   optional int32 port = 2;

// putting this one late so it doesn't consume a useful address
// while we're figuring out what format it should actually have
   optional string status = 2047;
}

message BlockBrief {
   optional int64 number = 1;
   optional bytes hash = 2;
=======
    optional bytes hash = 1;
    optional bytes from = 2;
    optional bytes to = 3;
    optional int64 value = 4;
    optional bytes input = 5;
    optional bytes blockHash = 6;
    optional int64 blockNumber = 7;
    optional int64 transactionIndex = 8;
    optional int64 nonce = 9;
    optional int32 status = 10;
    optional bytes contract_address = 11;
}

message TestResponse {
    optional string echo = 1;
}

message ErrorResponse {
    optional string description = 1;
}

message Peer {
    optional string address = 1;
    optional int32 port = 2;

    // putting this one late so it doesn't consume a useful address
    // while we're figuring out what format it should actually have
    optional string status = 2047;
}

message BlockBrief {
    optional int64 number = 1;
    optional bytes hash = 2;
>>>>>>> 961bf1de
}<|MERGE_RESOLUTION|>--- conflicted
+++ resolved
@@ -5,7 +5,6 @@
 package com.vmware.athena;
 
 message AthenaRequest {
-<<<<<<< HEAD
    optional ProtocolRequest protocol_request = 1;
    optional PeerRequest peer_request = 2;
    repeated EthRequest eth_request = 3;
@@ -34,30 +33,6 @@
 
 message TopicData {
    repeated bytes topic = 1;
-=======
-    optional ProtocolRequest protocol_request = 1;
-    optional PeerRequest peer_request = 2;
-    repeated EthRequest eth_request = 3;
-    optional BlockListRequest block_list_request = 4;
-    optional BlockRequest block_request = 5;
-    optional TransactionRequest transaction_request = 6;
-
-    // 7-2045 open for definition
-    // Likely: metrics/stats, non-eth blockchain, other admin
-
-    optional TestRequest test_request = 2046;
-}
-
-message ProtocolRequest {
-    optional int32 client_version = 1;
-    // TODO: probably some auth in here too
-}
-
-message PeerRequest {
-    optional bool return_peers = 1;
-    repeated Peer add_peer = 2;
-    repeated Peer remove_peer = 3;
->>>>>>> 961bf1de
 }
 
 message FilterRequest {
@@ -79,7 +54,6 @@
 
 
 message EthRequest {
-<<<<<<< HEAD
    enum EthMethod {
       SEND_TX = 1;
       SEND_TX_RAW = 2;
@@ -97,65 +71,10 @@
    optional bytes data = 6;
    optional bool create = 7;
    optional FilterRequest filter_request = 8;
-=======
-    enum EthMethod {
-        SEND_TX = 1;
-        SEND_TX_RAW = 2;
-        GET_TX_RECEIPT = 3;
-        GET_STORAGE_AT = 4;
-        CALL_CONTRACT = 5;
-    }
-
-    optional EthMethod method = 1;
-    optional int64 id = 2;
-    optional bytes addr_to = 3;
-    optional bytes addr_from = 4;
-    optional bytes value = 5;
-    optional bytes data = 6;
-    optional bool create = 7;
->>>>>>> 961bf1de
 }
 
 
 message BlockListRequest {
-<<<<<<< HEAD
-   optional int64 latest = 1;
-   optional int64 count = 2;
-}
-
-message BlockRequest {
-   optional int64 number = 1;
-   optional bytes hash = 2;
-}
-
-message TestRequest {
-   optional string echo = 1;
-}
-
-message TransactionRequest {
-   optional bytes hashParam = 1;
-}
-
-message AthenaResponse {
-   optional ProtocolResponse protocol_response = 1;
-   optional PeerResponse peer_response = 2;
-   repeated EthResponse eth_response = 3;
-   optional BlockListResponse block_list_response = 4;
-   optional BlockResponse block_response = 5;
-   optional TransactionResponse transaction_response = 6;
-
-// 7-2045 open for definition
-   optional TestResponse test_response = 2046;
-   repeated ErrorResponse error_response = 2047;
-}
-
-message ProtocolResponse {
-   optional int32 server_version = 1;
-}
-
-message PeerResponse {
-   repeated Peer peer = 1;
-=======
     optional int64 latest = 1;
     optional int64 count = 2;
 }
@@ -195,14 +114,6 @@
     repeated Peer peer = 1;
 }
 
-message EthResponse {
-    optional int64 id = 1;
-    optional bytes data = 2;
-    optional bytes contract_address = 3;
-    optional int32 status = 4;
->>>>>>> 961bf1de
-}
-
 
 message FilterLog {
    required bool removed = 1;
@@ -216,7 +127,7 @@
    repeated bytes topics = 9;
 }
 
-<<<<<<< HEAD
+
 message FilterResponse {
    optional bytes filter_id = 1;
    repeated bytes block_hashes = 2;
@@ -232,29 +143,21 @@
    optional bytes contract_address = 3;
    optional int32 status = 4;
    optional FilterResponse filter_response = 5;
-=======
-message BlockResponse {
-    optional int64 number = 1;
-    optional bytes hash = 2;
-    optional bytes parent_hash = 3;
-    optional bytes nonce = 4;
-    optional int64 size = 5;
-    repeated bytes transaction = 6;
->>>>>>> 961bf1de
 }
 
 
 message TransactionResponse {
-<<<<<<< HEAD
-   optional string hash = 1;
-   optional string from = 2;
-   optional string to = 3;
-   optional int64 value = 4;
-   optional string input = 5;
-   optional string blockHash = 6;
-   optional int64 blockNumber = 7;
-   optional int64 transactionIndex = 8;
-   optional string nonce = 9;
+   optional bytes hash = 1;
+    optional bytes from = 2;
+    optional bytes to = 3;
+    optional int64 value = 4;
+    optional bytes input = 5;
+    optional bytes blockHash = 6;
+    optional int64 blockNumber = 7;
+    optional int64 transactionIndex = 8;
+    optional int64 nonce = 9;
+    optional int32 status = 10;
+    optional bytes contract_address = 11;
 }
 
 
@@ -291,39 +194,4 @@
 message BlockBrief {
    optional int64 number = 1;
    optional bytes hash = 2;
-=======
-    optional bytes hash = 1;
-    optional bytes from = 2;
-    optional bytes to = 3;
-    optional int64 value = 4;
-    optional bytes input = 5;
-    optional bytes blockHash = 6;
-    optional int64 blockNumber = 7;
-    optional int64 transactionIndex = 8;
-    optional int64 nonce = 9;
-    optional int32 status = 10;
-    optional bytes contract_address = 11;
-}
-
-message TestResponse {
-    optional string echo = 1;
-}
-
-message ErrorResponse {
-    optional string description = 1;
-}
-
-message Peer {
-    optional string address = 1;
-    optional int32 port = 2;
-
-    // putting this one late so it doesn't consume a useful address
-    // while we're figuring out what format it should actually have
-    optional string status = 2047;
-}
-
-message BlockBrief {
-    optional int64 number = 1;
-    optional bytes hash = 2;
->>>>>>> 961bf1de
 }