--- conflicted
+++ resolved
@@ -1,12 +1,12 @@
 /**
 * url endpoint : /api/athena/members
  * Used to fetch the Athena Consensus Membership List.
- * 
+ *
  * This servlet is used to send Peer Requests to Athena and to parse
  * the responses into JSON. A TCP socket connection is made to Athena
  * and requests and responses are encoded in the Google Protocol Buffer
  * format.
- * 
+ *
  * Athena, by default, runs on port 5458.
  * TODO : Handle the case of no/incorrect response from Athena
  */
@@ -37,35 +37,14 @@
  */
 public final class MemberList extends BaseServlet {
    private static final long serialVersionUID = 1L;
-<<<<<<< HEAD
    private static final Logger logger = Logger.getLogger(MemberList.class);
-=======
-   private static AthenaTCPConnection athenaConnection;
-   private final Logger logger;
-
-   /**
-    * Retrieves the common TCP connection object.
-    * 
-    * @throws IOException
-    * @throws ParseException
-    */
-   public MemberList() throws IOException, ParseException {
-      logger = Logger.getLogger(MemberList.class);
-      try {
-         athenaConnection = AthenaTCPConnection.getInstance();
-      } catch (IOException e) {
-         logger.error("Error in creating TCP connection with Athena");
-         throw e;
-      }
-   }
->>>>>>> 70b15487
 
    /**
     * Services a get request. Constructs a protobuf request of type peer request
     * (enveloped in an athena request) as defined in athena.proto. Sends this
     * request to Athena. Parses the response and converts it into json for
     * responding to the client.
-    * 
+    *
     * @param request
     *           The request received by the servlet
     * @param response
@@ -74,66 +53,81 @@
    */
    @Override
    protected void doGet(final HttpServletRequest request,
-<<<<<<< HEAD
          final HttpServletResponse response) throws IOException {
-=======
-            final HttpServletResponse response) throws IOException {
-      PrintWriter writer = null;
-      try {
-         writer = response.getWriter();
-      } catch (IOException e) {
-         logger.error("Error in retrieving the writer object of the "
-                  + "HttpResponse");
-         throw e;
-      }
-
->>>>>>> 70b15487
       // Construct a peer request object. Set its return_peers field.
-      final Athena.PeerRequest peerRequestObj = 
+      final Athena.PeerRequest peerRequestObj =
             Athena.PeerRequest.newBuilder()
             .setReturnPeers(true)
             .build();
 
       // Envelope the peer request object into an athena object.
       final Athena.AthenaRequest athenarequestObj = Athena.AthenaRequest
-<<<<<<< HEAD
             .newBuilder()
             .setPeerRequest(peerRequestObj)
             .build();
-=======
-               .newBuilder().setPeerRequest(peerRequestObj).build();
-
-      // send request to Athena and receive response
-      Athena.AthenaResponse athenaResponse = athenaConnection.sendToAthena(athenarequestObj);
-
-      // Convert Protocol Buffer to JSON.
-      JSONArray peerResponse = parseToJSON(athenaResponse);
->>>>>>> 70b15487
 
       processGet(athenarequestObj, response, logger);
    }
 
+   @Override
+   protected void processGet(Athena.AthenaRequest req,
+                              HttpServletResponse response,
+                              Logger log) {
+      JSONArray respObject = null;
+      IAthenaConnection conn = null;
+      Athena.AthenaResponse athenaResponse = null;
+      try {
+         conn = AthenaConnectionPool.getInstance().getConnection();
+         boolean res = AthenaHelper.sendToAthena(req, conn, _conf);
+         if (!res) {
+               processResponse(response,
+                           "Communication error",
+                           HttpServletResponse.SC_INTERNAL_SERVER_ERROR,
+                           log);
+            return;
+         }
+
+         // receive response from Athena
+         athenaResponse = AthenaHelper.receiveFromAthena(conn);
+         if (athenaResponse == null) {
+               processResponse(response, "Data error",
+                           HttpServletResponse.SC_INTERNAL_SERVER_ERROR,
+                           log);
+            return;
+         }
+      } catch (Exception e) {
+         processResponse(response, "Internal error",
+                         HttpServletResponse.SC_INTERNAL_SERVER_ERROR,
+                         log);
+         return;
+      } finally {
+         AthenaConnectionPool.getInstance().putConnection(conn);
+      }
+
+      respObject = parseToJSONArray(athenaResponse);
+      String json = respObject == null ? null
+            : respObject.toJSONString();
+
+      processResponse(response,
+                     json,
+                     json == null ?
+                        HttpServletResponse.SC_INTERNAL_SERVER_ERROR :
+                        HttpServletResponse.SC_OK,
+                     log);
+   }
+
    /**
-<<<<<<< HEAD
     * Parses the Protocol Buffer response from Athena
     * and converts it into JSON.
-=======
     * Parses the Protocol Buffer response from Athena and converts it into JSON.
->>>>>>> 70b15487
-    * 
+    *
     * @param athenaResponse
     *           Protocol Buffer object containing Athena's reponse
     * @return Response in JSON format
     */
    @SuppressWarnings("unchecked")
-<<<<<<< HEAD
-   @Override
-   protected JSONObject parseToJSON(
+   protected JSONArray parseToJSONArray(
          Athena.AthenaResponse athenaResponse) {
-=======
-   private JSONArray parseToJSON(Athena.AthenaResponse athenaResponse) {
-
->>>>>>> 70b15487
       // Extract the peer response from the athena reponse envelope.
       Athena.PeerResponse peerResponse = athenaResponse.getPeerResponse();
 
@@ -155,15 +149,11 @@
          peerArr.add(peerJson);
       }
 
-<<<<<<< HEAD
-      // Construct the reponse JSON object.
-      JSONObject responseJson = new JSONObject();
-      responseJson.put("peer_response", peerArr);
+      return peerArr;
+   }
 
-      return responseJson;
-=======
-      // Construct the reponse JSON.
-      return peerArr;
->>>>>>> 70b15487
+   @Override
+   protected JSONObject parseToJSON(Athena.AthenaResponse athenaResponse) {
+      return null;
    }
 }