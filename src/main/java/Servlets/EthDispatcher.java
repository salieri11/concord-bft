package Servlets;

import java.io.IOException;
import java.util.stream.Collectors;

import javax.servlet.http.HttpServletRequest;
import javax.servlet.http.HttpServletResponse;

import org.apache.log4j.Logger;
import org.json.simple.JSONArray;
import org.json.simple.JSONAware;
import org.json.simple.JSONObject;
import org.json.simple.parser.JSONParser;
import org.json.simple.parser.ParseException;

import com.vmware.athena.Athena;
import com.vmware.athena.Athena.AthenaResponse;
import com.vmware.athena.Athena.ErrorResponse;

import Servlets.EthRPCHandlers.*;
import connections.AthenaConnectionPool;
import connections.IAthenaConnection;
import io.undertow.util.StatusCodes;

/**
 * <p>
 * Copyright 2018 VMware, all rights reserved.
 * </p>
 *
 * <p>
 * url endpoint : /api/athena/eth
 * </p>
 *
 * <p>
 * GET: Used to list available RPC methods. A list of currently exposed Eth RPC
 * methods is read from the config file and returned to the client.
 * </p>
 *
 * <p>
 * POST: Used to execute the specified method. Request and response construction
 * are handled by the appropriate handlers. A TCP socket connection is made to
 * Athena and requests and responses are encoded in the Google Protocol Buffer
 * format. Also supports a group of requests.
 * </p>
 */
public final class EthDispatcher extends BaseServlet {
   private static final long serialVersionUID = 1L;
   public static long netVersion;
   public static boolean netVersionSet = false;
   private static Logger logger = Logger.getLogger(EthDispatcher.class);
   private JSONArray rpcList;
   private String jsonRpc;

   public EthDispatcher() throws ParseException {
      super();
      JSONParser p = new JSONParser();
      try {
         rpcList = (JSONArray) p.parse(_conf.getStringValue("EthRPCList"));
         jsonRpc = _conf.getStringValue("JSONRPC");
      } catch (Exception e) {
         logger.error("Failed to read RPC information from config file", e);
      }
   }

   /**
    * Constructs the response in case of error.
    *
    * @param message
    *           Error message
    * @param id
    *           Request Id
    * @param jsonRpc
    *           RPC version
    * @return Error message string
    */
   @SuppressWarnings("unchecked")
   public static String errorMessage(String message, long id, String jsonRpc) {
      JSONObject responseJson = new JSONObject();
      responseJson.put("id", id);
      responseJson.put("jsonprc", jsonRpc);

      JSONObject error = new JSONObject();
      error.put("message", message);
      responseJson.put("error", error);

      return responseJson.toJSONString();
   }

   /**
    * Extracts the RPC method name from the request JSON
    *
    * @param ethRequestJson
    *           Request JSON
    * @return Method name
    * @throws Exception
    */
   public static String
          getEthMethodName(JSONObject ethRequestJson) throws Exception {
      try {
         return (String) ethRequestJson.get("method");
      } catch (Exception e) {
         throw new Exception("invalid method parameter in request.", e);
      }
   }

   /**
    * Extracts the Request Id from the request JSON
    *
    * @param ethRequestJson
    *           Request JSON
    * @return Request id
    * @throws Exception
    */
   public static long
          getEthRequestId(JSONObject ethRequestJson) throws Exception {
      try {
         return (long) ethRequestJson.get("id");
      } catch (Exception e) {
         throw new Exception("invalid id parameter in request.", e);
      }
   }

   /**
    * Services the Get request for listing currently exposed Eth RPCs. Retrieves
    * the list from the configurations file and returns it to the client.
    *
    * @param request
    *           The request received by the servlet
    * @param response
    *           The response object used to respond to the client
    * @throws IOException
    */
   protected void doGet(final HttpServletRequest request,
                        final HttpServletResponse response) throws IOException {
      String responseString = rpcList.toJSONString();
      int statusCode = StatusCodes.OK;
      if (rpcList == null) {
         logger.error("Configurations not read.");
         responseString = (new JSONArray()).toJSONString();
         statusCode = HttpServletResponse.SC_SERVICE_UNAVAILABLE;
      }
      processResponse(response, responseString, statusCode, logger);
   }

   /**
    * Services the POST request for executing the specified methods. Retrieves
    * the request parameters and calls the dispatch function. Builds the
    * response for sending to client.
    *
    * @param request
    *           The request received by the servlet
    * @param response
    *           The response object used to respond to the client
    * @throws IOException
    */
   @SuppressWarnings("unchecked")
   protected void
             doPost(final HttpServletRequest request,
                    final HttpServletResponse response) throws IOException {

      // Retrieve the request fields
      JSONArray batchRequest = null;
      JSONArray batchResponse = new JSONArray();
      JSONParser parser = new JSONParser();
      String responseString = null;
      boolean isBatch = false;
      try {
         // Retrieve the parameters from the request body
         String paramString
            = request.getReader()
                     .lines()
                     .collect(Collectors.joining(System.lineSeparator()));
         logger.debug("Request Parameters: " + paramString);

         // If we receive a single request, add it to a JSONArray for the sake
         // of uniformity.
         if (paramString.startsWith("[")) {
            isBatch = true;
            batchRequest = (JSONArray) parser.parse(paramString);
            if (batchRequest == null || batchRequest.size() == 0) {
               throw new Exception("Invalid request");
            }
         } else {
            batchRequest = new JSONArray();
            batchRequest.add((JSONObject) parser.parse(paramString));
         }

         for (Object params : batchRequest) {
            JSONObject requestParams = (JSONObject) params;

            // Dispatch requests to the corresponding handlers
            batchResponse.add(parser.parse(dispatch(requestParams)));
         }
         if (isBatch) {
            responseString = batchResponse.toJSONString();
         } else {
            responseString = ((JSONObject) batchResponse.get(0)).toJSONString();
         }
      } catch (ParseException e) {
         logger.error("Invalid request", e);
         responseString = errorMessage("Unable to parse request", -1, jsonRpc);
      } catch (Exception e) {
         logger.error(APIHelper.exceptionToString(e));
         responseString = errorMessage(e.getMessage(), -1, jsonRpc);
      }
      logger.debug("Response: " + responseString);
      processResponse(response,
                      responseString,
                      HttpServletResponse.SC_OK,
                      logger);
   }

   /**
    * Creates the appropriate handler object and calls its functions to
    * construct an AthenaRequest object. Sends this request to Athena and
    * converts its response into a format required by the user.
    *
    * @param requestJson
    *           Request parameters
    * @return Response for user
    * @throws Exception
    */
   String dispatch(JSONObject requestJson) throws Exception {
      // Default initialize variables, so that if exception is thrown
      // while initializing the variables error message can be constructed
      // with default values.
      long id = -1;
      String ethMethodName;
      AbstractEthRPCHandler handler = null;
      boolean isLocal = false;
      String responseString;
      AthenaResponse athenaResponse = null;

      // Create object of the suitable handler based on the method specified in
      // the request
      try {
         ethMethodName = getEthMethodName(requestJson);
         id = getEthRequestId(requestJson);
         if (ethMethodName.equals(_conf.getStringValue("SendTransaction_Name"))
            || ethMethodName.equals(_conf.getStringValue("Call_Name"))) {
            handler = new EthSendTxHandler();
         } else if (ethMethodName.equals(_conf.getStringValue("NewAccount_Name"))) {
            handler = new EthNewAccountHandler();
         } else if (ethMethodName.equals(_conf.getStringValue("GetTransactionReceipt_Name"))) {
            handler = new EthGetTxReceiptHandler();
         } else if (ethMethodName.equals(_conf.getStringValue("GetStorageAt_Name"))) {
            handler = new EthGetStorageAtHandler();
         } else if (ethMethodName.equals(_conf.getStringValue("GetCode_Name"))) {
            handler = new EthGetCodeHandler();
         } else if (ethMethodName.equals(_conf.getStringValue
                 ("GetBlockByHash_Name")) ||
                 ethMethodName.equals(_conf.getStringValue
                         ("GetBlockByNumber_Name"))) {
            handler = new EthGetBlockHandler();
         } else if (ethMethodName.equals(_conf.getStringValue("NewFilter_Name"))
            || ethMethodName.equals(_conf.getStringValue("NewBlockFilter_Name"))
            || ethMethodName.equals(_conf.getStringValue("NewPendingTransactionFilter_Name"))
            || ethMethodName.equals(_conf.getStringValue("FilterChange_Name"))
            || ethMethodName.equals(_conf.getStringValue("UninstallFilter_Name"))) {
            handler = new EthFilterHandler();
         } else if (ethMethodName.equals(_conf.getStringValue("Web3SHA3_Name"))
            || ethMethodName.equals(_conf.getStringValue("RPCModules_Name"))
            || ethMethodName.equals(_conf.getStringValue("Coinbase_Name"))
            || ethMethodName.equals(_conf.getStringValue("ClientVersion_Name"))
            || ethMethodName.equals(_conf.getStringValue("Mining_Name"))
            || ethMethodName.equals(_conf.getStringValue("NetVersion_Name"))
            || ethMethodName.equals(_conf.getStringValue("Accounts_Name"))) {
            handler = new EthLocalResponseHandler();
            isLocal = true;
         } else if (ethMethodName.equals(_conf.getStringValue
                 ("BlockNumber_Name"))) {
            handler = new EthBlockNumberHandler();
         }
         else {
            throw new Exception("Invalid method name.");
         }

         if (!isLocal) {
            Athena.AthenaRequest.Builder athenaRequestBuilder
               = Athena.AthenaRequest.newBuilder();
            handler.buildRequest(athenaRequestBuilder, requestJson);
            athenaResponse
               = communicateWithAthena(athenaRequestBuilder.build());
            // If there is an error reported by Athena
            if (athenaResponse.getErrorResponseCount() > 0) {
               ErrorResponse errResponse = athenaResponse.getErrorResponse(0);
<<<<<<< HEAD
               responseString = errorMessage("Error received from athena",
                                             id, jsonRpc);
               if (errResponse.hasDescription()) {
                  responseString = errorMessage(errResponse.getDescription(),
                                                id, jsonRpc);
=======
               if (errResponse.hasDescription()) {
                  responseString = errorMessage(
                     errResponse.getDescription(), id, jsonRpc);
               } else {
                  responseString = errorMessage(
                     "Error received from athena", id, jsonRpc);
>>>>>>> 17693350
               }
            } else {
               responseString
                  = handler.buildResponse(athenaResponse, requestJson)
                           .toJSONString();
            }
         }
         // There are some RPC methods which are handled locally by Helen. No
         // need to talk to Athena for these cases.
         else {
            // In local request we don't have valid eth resposne from
            // athena. Just pass null.
            responseString
               = handler.buildResponse(null, requestJson).toJSONString();
         }
      } catch (Exception e) {
         logger.error(APIHelper.exceptionToString(e));
         responseString = errorMessage(e.getMessage(), id, jsonRpc);
      }
      return responseString;
   }

   /**
    * Sends an AthenaRequest to Athena and receives Athena's response.
    *
    * @param req
    *           AthenaRequest object
    * @return Response received from Athena
    */
   private AthenaResponse
           communicateWithAthena(Athena.AthenaRequest req) throws Exception {
      IAthenaConnection conn = null;
      Athena.AthenaResponse athenaResponse = null;
      try {
         conn = AthenaConnectionPool.getInstance().getConnection();
         if (conn == null) {
            throw new Exception(errorMessage("Error communicating with athena",
                                             req.getEthRequest(0).getId(),
                                             jsonRpc));
         }

         boolean res = AthenaHelper.sendToAthena(req, conn, _conf);
         if (!res) {
            throw new Exception(errorMessage("Error communicating with athena",
                                             req.getEthRequest(0).getId(),
                                             jsonRpc));
         }

         // receive response from Athena
         athenaResponse = AthenaHelper.receiveFromAthena(conn);
         if (athenaResponse == null) {
            throw new Exception(errorMessage("Error communicating with athena",
                                             req.getEthRequest(0).getId(),
                                             jsonRpc));
         }
      } catch (Exception e) {
         logger.error("General exception communicating with athena: ", e);
         throw e;
      } finally {
         AthenaConnectionPool.getInstance().putConnection(conn);
      }

      return athenaResponse;
   }

   /**
    * Not required for this Servlet as each handler builds its response object
    * separately.
    */
   @Override
   protected JSONAware parseToJSON(AthenaResponse athenaResponse) {
      throw new UnsupportedOperationException("parseToJSON method is not "
         + "supported in EthDispatcher Servlet");
   }
}<|MERGE_RESOLUTION|>--- conflicted
+++ resolved
@@ -284,20 +284,12 @@
             // If there is an error reported by Athena
             if (athenaResponse.getErrorResponseCount() > 0) {
                ErrorResponse errResponse = athenaResponse.getErrorResponse(0);
-<<<<<<< HEAD
-               responseString = errorMessage("Error received from athena",
-                                             id, jsonRpc);
-               if (errResponse.hasDescription()) {
-                  responseString = errorMessage(errResponse.getDescription(),
-                                                id, jsonRpc);
-=======
                if (errResponse.hasDescription()) {
                   responseString = errorMessage(
                      errResponse.getDescription(), id, jsonRpc);
                } else {
                   responseString = errorMessage(
                      "Error received from athena", id, jsonRpc);
->>>>>>> 17693350
                }
             } else {
                responseString
