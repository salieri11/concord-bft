--- conflicted
+++ resolved
@@ -80,11 +80,8 @@
       LOG4CPLUS_DEBUG(logger, "Loaded code from " << message.destination);
       message.code_hash = hash;
 
-<<<<<<< HEAD
-      result = execute(message, timestamp, kvbStorage, code);
-=======
       try {
-         result = execute(message, kvbStorage, code);
+         result = execute(message, timestamp, kvbStorage, code);
       } catch (ReadOnlyModeException rome) {
          LOG4CPLUS_DEBUG(logger,
                          "Non-pure contract function called "
@@ -97,7 +94,6 @@
                          << "Contract: " << message.destination);
          result.status_code = EVM_FAILURE;
       }
->>>>>>> 74604900
    } else if (message.input_size == 0) {
       LOG4CPLUS_DEBUG(logger, "No code found at " << message.destination);
       memset(&result, 0, sizeof(result));
