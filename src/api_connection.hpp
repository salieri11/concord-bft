--- conflicted
+++ resolved
@@ -85,7 +85,7 @@
    void
    handle_eth_getStorageAt(const EthRequest &request);
    void
-<<<<<<< HEAD
+
    handle_filter_requests(const EthRequest &request);
    void
    handle_new_block_filter(const EthRequest &request);
@@ -93,9 +93,9 @@
    handle_get_filter_changes(const EthRequest &reqest);
    void
    handle_uninstall_filter(const EthRequest &reqest);
-=======
+
    handle_personal_newAccount(const EthRequest &request);
->>>>>>> 225ffe97
+
 
    /* Constructor. */
    api_connection(boost::asio::io_service &io_service,
