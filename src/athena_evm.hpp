--- conflicted
+++ resolved
@@ -211,15 +211,10 @@
    // map from [(contract address)+(storage location)] to data at that location
    std::map<std::vector<uint8_t>, evm_uint256be> storage_map;
 
-<<<<<<< HEAD
    // Instace of filter manager
    FilterManager *filterManager;
 
-   void create_genesis_block();
-
-=======
    void create_genesis_block(EVMInitParams params);
->>>>>>> 1f55f828
    evm_address contract_destination(const evm_message &message);
    evm_uint256be keccak_hash(const std::vector<uint8_t> &data) const;
    void execute(evm_message &message,
