// Copyright 2018 VMware, all rights reserved
//
// Athena node startup.

#include <iostream>
#include <csignal>
#include <boost/program_options.hpp>
#include <log4cplus/loggingmacros.h>
#include <log4cplus/configurator.h>
#include "common/utils.hpp"
#include "common/athena_eth_sign.hpp"
#include "api_acceptor.hpp"
#include "athena_evm.hpp"
#include "athena_kvb.hpp"
#include "athena_exception.hpp"
#include "configuration_manager.hpp"
#include "evm_init_params.hpp"
#include "kvb/DatabaseInterface.h"
#include "kvb/BlockchainDBAdapter.h"
#include "kvb/Comparators.h"
#include "kvb/InMemoryDBClient.h"
#include "kvb/ReplicaImp.h"
#include "kvb/ClientImp.h"
#include <thread>
#ifdef USE_ROCKSDB
#include "kvb/RocksDBClient.h"
#endif

using namespace boost::program_options;
using boost::asio::ip::tcp;
using boost::asio::ip::address;
using boost::asio::io_service;
using log4cplus::Logger;

using namespace com::vmware::athena;
using namespace std;
using namespace Blockchain;

// the Boost service hosting our Helen connections
static io_service *api_service;

void signalHandler(int signum) {
   try {
      Logger logger = Logger::getInstance("com.vmware.athena.main");
      LOG4CPLUS_INFO(logger, "Signal received (" << signum <<
                     "), stopping service");

      api_service->stop();
   } catch (exception &e) {
      cout << "Exception in signal handler: " << e.what() << endl;
   }
}

Blockchain::IDBClient* open_database(variables_map &opts, Logger logger)
{
   if (opts.count("blockchain_db_impl") < 1) {
      LOG4CPLUS_FATAL(logger, "Missing blockchain_db_impl config");
      throw EVMException("Missing blockchain_db_impl config");
   }

   string db_impl_name = opts["blockchain_db_impl"].as<std::string>();
   if (db_impl_name == "memory") {
      LOG4CPLUS_INFO(logger, "Using memory blockchain database");
      return new Blockchain::InMemoryDBClient(
         (Blockchain::IDBClient::KeyComparator)&Blockchain::InMemKeyComp);
#ifdef USE_ROCKSDB
   } else if (db_impl_name == "rocksdb") {
      LOG4CPLUS_INFO(logger, "Using rocksdb blockchain database");
      string rocks_path = opts["blockchain_db_path"].as<std::string>();
      return new Blockchain::RocksDBClient(
         rocks_path,
         new Blockchain::RocksKeyComparator());
#endif
   } else {
      LOG4CPLUS_FATAL(logger, "Unknown blockchain_db_impl " << db_impl_name);
      throw EVMException("Unknown blockchain_db_impl");
   }
}

/**
 * IdleBlockAppender is a shim to wrap IReplica::addBlocktoIdleReplica in an
 * IBlocksAppender interface, so that it can be rewrapped in a KVBStorage
 * object, thus allowing the create_genesis_block function to use the same
 * functions as athena_evm to put data in the genesis block.
 */
class IdleBlockAppender : public Blockchain::IBlocksAppender {
private:
   Blockchain::IReplica *replica_;

public:
   IdleBlockAppender(Blockchain::IReplica *replica)
      : replica_(replica) { }

   virtual Blockchain::Status addBlock(
      const Blockchain::SetOfKeyValuePairs &updates,
      Blockchain::BlockId& outBlockId) override
   {
      outBlockId = 0; // genesis only!
      return replica_->addBlockToIdleReplica(updates);
   }
};

/**
 * Create the initial transactions and a genesis block based on the
 * genesis file.
 */
Blockchain::Status create_genesis_block(Blockchain::IReplica *replica,
                                        EVMInitParams params,
                                        Logger logger)
{
   const Blockchain::ILocalKeyValueStorageReadOnly &storage =
      replica->getReadOnlyStorage();
   IdleBlockAppender blockAppender(replica);
   KVBStorage kvbStorage(storage, &blockAppender);

   if (storage.getLastBlock() > 0) {
      LOG4CPLUS_INFO(logger, "Blocks already loaded, skipping genesis");
      return Blockchain::Status::OK();
   }

   std::map<evm_address, uint64_t> genesis_acts = params.get_initial_accounts();
   for (std::map<evm_address,uint64_t>::iterator it = genesis_acts.begin();
	it != genesis_acts.end();
	++it) {

      // store a transaction for each initial balance in the genesis block
      // defintition
      EthTransaction tx{
      nonce : 0,
            block_hash : zero_hash, // set to zero for now
            block_number : 0,
            from : zero_address,
            to : it->first,
            contract_address : zero_address,
            input : std::vector<uint8_t>(),
            status : EVM_SUCCESS,
            value : it->second,
            gas_price : 0, // TODO: get from message?
            gas_limit : 0, // TODO: get from message?
            sig_r : zero_hash, // TODO: get from message?
            sig_s : zero_hash, // TODO: get from message?
            sig_v : 0 // TODO: get from message?
            };
      evm_uint256be txhash = tx.hash();
      LOG4CPLUS_INFO(logger, "Created genesis transaction " << txhash <<
                     " to address " << it->first <<
                     " with value = " << tx.value);
      kvbStorage.add_transaction(tx);

      // also set the balance record
      kvbStorage.set_balance(it->first, it->second);
   }

   return kvbStorage.write_block();
}

/*
 * Start the service that listens for connections from Helen.
 */
int
run_service(variables_map &opts, Logger logger)
{
   EVMInitParams params;

   try {
      // If genesis block option was provided then read that so
      // it can be passed during EVM creation
      if (opts.count("genesis_block")) {
         string genesis_file_path = opts["genesis_block"].as<std::string>();
         LOG4CPLUS_INFO(logger, "Reading genesis block from " <<
                        genesis_file_path);
         params = EVMInitParams(genesis_file_path);
      } else {
         LOG4CPLUS_WARN(logger, "No genesis block provided");
      }

      Blockchain::IDBClient *dbclient = open_database(opts, logger);
      Blockchain::BlockchainDBAdapter db(dbclient);

      // throws an exception if it fails
      EVM athevm(params);
<<<<<<< HEAD
      EthSign verifier;
      KVBCommandsHandler athkvb(athevm, verifier);
=======
      KVBCommandsHandler athkvb(athevm, opts);
>>>>>>> 6a4f85f2

      // For Thread local storage. Should be called exactly once per process.
      Blockchain::initEnv();

      Blockchain::ReplicaConsensusConfig replicaConsensusConfig;
      replicaConsensusConfig.byzConfig = opts["SBFT.public"].as<std::string>();
      replicaConsensusConfig.byzPrivateConfig =
         opts["SBFT.replica"].as<std::string>();
      Blockchain::IReplica *replica =
         Blockchain::createReplica(replicaConsensusConfig, &athkvb, dbclient);

      // Genesis must be added before the replica is started.
      Blockchain::Status genesis_status =
         create_genesis_block(replica, params, logger);
      if (!genesis_status.ok()) {
         LOG4CPLUS_FATAL(logger, "Unable to load genesis block: " <<
                         genesis_status.ToString());
         throw EVMException("Unable to load genesis block");
      }

      replica->start();

      Blockchain::ClientConsensusConfig clientConsensusConfig;
      clientConsensusConfig.byzConfig = opts["SBFT.public"].as<std::string>();
      clientConsensusConfig.byzPrivateConfig =
         opts["SBFT.client"].as<std::string>();
      Blockchain::IClient *client =
         Blockchain::createClient(clientConsensusConfig);
      client->start();
      KVBClient kvbClient(client);

      FilterManager filterManager;

      std::string ip = opts["ip"].as<std::string>();
      short port = opts["port"].as<short>();

      api_service = new io_service();
      tcp::endpoint endpoint(address::from_string(ip), port);
      api_acceptor acceptor(*api_service,
                            endpoint,
                            filterManager,
                            kvbClient);

      signal(SIGINT, signalHandler);

      LOG4CPLUS_INFO(logger, "Listening on " << endpoint);
      api_service->run();

      // If we return from `run`, the service was stopped and we are shutting
      // down.

      client->stop();
      Blockchain::release(client);

      replica->stop();
      replica->wait();
      Blockchain::release(replica);

      // For Thread local storage. Should be called exactly once per process.
      Blockchain::freeEnv();
   } catch (std::exception &ex) {
      LOG4CPLUS_FATAL(logger, ex.what());
      return -1;
   }

   return 0;
}

int
main(int argc, char** argv)
{
   bool loggerInitialized = false;
   int result = 0;

   try {
      // Note that this must be the very first statement
      // in main function before doing any operations on config
      // parameters or 'argc/argv'. Never directly operate on
      // config parameters or command line parameters directly
      // always use po::variables_map interface for that.
      variables_map opts = initialize_config(argc, argv);

      if (opts.count("help"))
         return result;

      if (opts.count("debug"))
         std::this_thread::sleep_for(chrono::seconds(20));

      // Initialize logger
      log4cplus::initialize();
      log4cplus::ConfigureAndWatchThread
         configureThread(opts["logger_config"].as<string>(),
                         opts["logger_reconfig_time"].as<int>());
      loggerInitialized = true;

      // say hello
      Logger mainLogger = Logger::getInstance("com.vmware.athena.main");
      LOG4CPLUS_INFO(mainLogger, "VMware Project Athena starting");


      // actually run the service - when this call returns, the
      // service has shutdown
      result = run_service(opts, mainLogger);

      LOG4CPLUS_INFO(mainLogger, "VMware Project Athena halting");
   } catch (const error &ex) {
      if (loggerInitialized) {
         Logger mainLogger = Logger::getInstance("com.vmware.athena.main");
         LOG4CPLUS_FATAL(mainLogger, ex.what());
      } else {
         std::cerr << ex.what() << std::endl;
      }
      result = -1;
   }

   if (loggerInitialized) {
      Logger mainLogger = Logger::getInstance("com.vmware.athena.main");
      LOG4CPLUS_INFO(mainLogger, "Shutting down");
   }

   // cleanup required for properties-watching thread
   log4cplus::Logger::shutdown();

   return result;
}<|MERGE_RESOLUTION|>--- conflicted
+++ resolved
@@ -179,12 +179,8 @@
 
       // throws an exception if it fails
       EVM athevm(params);
-<<<<<<< HEAD
       EthSign verifier;
-      KVBCommandsHandler athkvb(athevm, verifier);
-=======
-      KVBCommandsHandler athkvb(athevm, opts);
->>>>>>> 6a4f85f2
+      KVBCommandsHandler athkvb(athevm, verifier, opts);
 
       // For Thread local storage. Should be called exactly once per process.
       Blockchain::initEnv();
