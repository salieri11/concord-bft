--- conflicted
+++ resolved
@@ -644,13 +644,8 @@
    uint64_t block_number = parse_block_parameter(request, kvbStorage);
 
    std::vector<uint8_t> code;
-<<<<<<< HEAD
    evm_uint256be hash{{0}};
-   if (kvbStorage.get_code(account, code, hash)) {
-=======
-   evm_uint256be hash;
    if (kvbStorage.get_code(account, code, hash, block_number)) {
->>>>>>> 5ea5b01c
       EthResponse *response = athresp.add_eth_response();
       response->set_data(std::string(code.begin(), code.end()));
    } else {
