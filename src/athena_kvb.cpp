// Copyright 2018 VMware, all rights reserved
//
// KVBlockchain replica command handler interface for EVM.
//
// This is where the replica side of Athena starts. Commands that arrive here
// were sent from KVBClient (which was probably used by api_connection).
//
// KVBlockchain calls either executeCommand or executeReadOnlyCommand, depending
// on whether the request was marked read-only. This handler knows which
// requests are which, and therefore only handles request types that are
// properly marked (that is, if this handler thinks a request is read-only, it
// will not accept it as a read-write command).

#include "kvb/BlockchainInterfaces.h"
#include "kvb/slice.h"
#include "common/rlp.hpp"
#include "common/athena_eth_sign.hpp"
#include "common/athena_eth_hash.hpp"
#include "athena_evm.hpp"
#include "athena_kvb.hpp"
#include "athena_exception.hpp"
#include "athena.pb.h"
#include "kvb/HexTools.h"
#include <google/protobuf/text_format.h>
#include <iterator>
#include <vector>
#include <boost/predef/detail/endian_compat.h>

using Blockchain::Slice;
using Blockchain::ILocalKeyValueStorageReadOnly;
using Blockchain::IBlocksAppender;
using namespace boost::program_options;

com::vmware::athena::KVBCommandsHandler::KVBCommandsHandler(EVM &athevm,
                                                            EthSign &verifier,
                                                            variables_map &config_map) :
   logger(log4cplus::Logger::getInstance("com.vmware.athena")),
   athevm_(athevm),
   verifier_(verifier),
   config(config_map)
{
   // no other initialization necessary
}

com::vmware::athena::KVBCommandsHandler::~KVBCommandsHandler()
{
   // no other deinitialization necessary
}


/**
 * Callback from SBFT/KVB. Process the request (mostly by talking to
 * EVM). Returns false if the command is illegal or invalid; true otherwise.
 */
bool com::vmware::athena::KVBCommandsHandler::executeCommand(
      const Slice cmdSlice,
      const ILocalKeyValueStorageReadOnly &roStorage,
      IBlocksAppender &blockAppender,
      const size_t maxReplySize,
      char *outReply,
      size_t &outReplySize) const
{
   KVBStorage kvbStorage(roStorage, &blockAppender);

   AthenaRequest command;
   bool result;
   AthenaResponse athresp;
   if (command.ParseFromArray(cmdSlice.data(), cmdSlice.size())) {
      if (command.eth_request_size() > 0) {
         result = handle_eth_request(command, kvbStorage, athresp);
      } else {
         // SBFT may decide to try one of our read-only commands in read-write
         // mode, for example if it has failed several times. So, go check the
         // read-only list if othing matched here.
         LOG4CPLUS_INFO(logger,
                        "Unknown read-write command. Trying read-only.");
         return executeReadOnlyCommand(
            cmdSlice, roStorage, maxReplySize, outReply, outReplySize);
      }
   } else {
      LOG4CPLUS_ERROR(logger, "Unable to parse command: " <<
                      sliceToString(cmdSlice));
      ErrorResponse *resp = athresp.add_error_response();
      resp->set_description("Internal Athena Error");
      result = false;
   }

   if (athresp.SerializeToArray(outReply, maxReplySize)) {
      outReplySize = athresp.ByteSize();
   } else {
      LOG4CPLUS_ERROR(logger, "Reply is too large");
      outReplySize = 0;
   }

   return result;
}

/*
 * Handle an ETH RPC request. Returns false if the command was invalid; true
 * otherwise.
 */
bool com::vmware::athena::KVBCommandsHandler::handle_eth_request(
   AthenaRequest &athreq,
   KVBStorage &kvbStorage,
   AthenaResponse &athresp) const
{
   switch (athreq.eth_request(0).method()) {
   case EthRequest_EthMethod_SEND_TX:
      return handle_eth_sendTransaction(athreq, kvbStorage, athresp);
      break;
   case EthRequest_EthMethod_NEW_ACCOUNT:
      return handle_personal_newAccount(athreq, kvbStorage, athresp);
      break;
   default:
      // SBFT may decide to try one of our read-only commands in read-write
      // mode, for example if it has failed several times. So, go check the
      // read-only list if othing matched here.

      // Be a little extra cautious, and create a read-only KVBStorage object,
      // to prvent accidental modifications.
      KVBStorage roKvbStorage(kvbStorage.getReadOnlyStorage());
      return handle_eth_request_read_only(athreq, roKvbStorage, athresp);
   }
}

/**
 * Handle an eth_sendTransaction request.
 */
bool com::vmware::athena::KVBCommandsHandler::handle_eth_sendTransaction(
   AthenaRequest &athreq,
   KVBStorage &kvbStorage,
   AthenaResponse &athresp) const
{
   const EthRequest request = athreq.eth_request(0);

   evm_uint256be txhash;
   evm_result &&result = run_evm(request, kvbStorage, txhash);

   if (txhash != zero_hash) {
      EthResponse *response = athresp.add_eth_response();
      response->set_id(request.id());
      response->set_data(txhash.bytes, sizeof(evm_uint256be));
   } else {
      std::ostringstream description;
      description << "An error occurred running the transaction (status="
                  << result.status_code << ")";
      ErrorResponse *response = athresp.add_error_response();
      response->set_description(description.str());
   }

   // We return "true" even if the transaction encountered an error, because the
   // error response is the correct result for the evaluation. That is, we
   // expect that all replicas will return that error. If in the future, there
   // is a failure mode that we don't expect on all nodes (for example, the disk
   // is full), then it will be appropriate to return false.
   return true;
}

/**
 * Handle a personal.newAccount request.
 * This method currently sets the account address as the last 20 bytes
 * of the hash of the passphrase provided by the user.
 */
bool com::vmware::athena::KVBCommandsHandler::handle_personal_newAccount(
   AthenaRequest &athreq,
   KVBStorage &kvbStorage,
   AthenaResponse &athresp) const
{
   const EthRequest request = athreq.eth_request(0);
   const string& passphrase = request.data();

   LOG4CPLUS_INFO(logger, "Creating new account with passphrase : "
                  << passphrase);

   /**
    * This is an extremely hacky approach for setting the user address
    * as this means that multiple accounts cannot have the same password.
    * TODO : Implement the ethereum way of setting account addresses.
    * (Note : See https://github.com/vmwathena/athena/issues/55)
    */
   evm_address address;
   if (athevm_.new_account(passphrase, kvbStorage, address)) {
      EthResponse *response = athresp.add_eth_response();
      response->set_data(address.bytes, sizeof(evm_address));
   } else {
      LOG4CPLUS_INFO(logger, "Use another passphrase : " << passphrase);
      ErrorResponse *error = athresp.add_error_response();
      error->set_description("Use another passphrase");
   }

   // requests are valid, even if they fail
   return true;
}

/**
 * Callback from SBFT/KVB. Process the request (mostly by talking to
 * EVM). Returns false if the command is illegal or invalid; true otherwise.
 */
bool com::vmware::athena::KVBCommandsHandler::executeReadOnlyCommand(
   const Slice cmdSlice,
   const ILocalKeyValueStorageReadOnly &roStorage,
   const size_t maxReplySize,
   char *outReply,
   size_t &outReplySize) const
{
   KVBStorage kvbStorage(roStorage);

   AthenaRequest command;
   bool result;
   AthenaResponse athresp;
   if (command.ParseFromArray(cmdSlice.data(), cmdSlice.size())) {
      if (command.has_transaction_request()) {
         result = handle_transaction_request(command, kvbStorage, athresp);
      } else if (command.has_transaction_list_request()) {
         result = handle_transaction_list_request(command, kvbStorage, athresp);
      } else if (command.has_block_list_request()) {
         result = handle_block_list_request(command, kvbStorage, athresp);
      } else if (command.has_block_request()) {
         result = handle_block_request(command, kvbStorage, athresp);
      } else if (command.eth_request_size() > 0) {
         result = handle_eth_request_read_only(command, kvbStorage, athresp);
      } else {
         std::string pbtext;
         google::protobuf::TextFormat::PrintToString(command, &pbtext);
         LOG4CPLUS_ERROR(logger, "Unknown read-only command: " << pbtext);
         ErrorResponse *resp = athresp.add_error_response();
         resp->set_description("Internal Athena Error");
         result = false;
      }
   } else {
      LOG4CPLUS_ERROR(logger, "Unable to parse read-only command: " <<
                      sliceToString(cmdSlice));
      ErrorResponse *resp = athresp.add_error_response();
      resp->set_description("Internal Athena Error");
      result = false;
   }

   if (athresp.SerializeToArray(outReply, maxReplySize)) {
      outReplySize = athresp.ByteSize();
   } else {
      LOG4CPLUS_ERROR(logger, "Reply is too large");
      outReplySize = 0;
   }

   return result;
}

/**
 * Fetch a transaction from storage.
 */
bool com::vmware::athena::KVBCommandsHandler::handle_transaction_request(
   AthenaRequest &athreq,
   KVBStorage &kvbStorage,
   AthenaResponse &athresp) const
{
   try {
      const TransactionRequest request = athreq.transaction_request();
      evm_uint256be hash;
      std::copy(request.hash().begin(), request.hash().end(), hash.bytes);
      EthTransaction tx = kvbStorage.get_transaction(hash);

      TransactionResponse* response = athresp.mutable_transaction_response();
      build_transaction_response(hash, tx, response);
   } catch (TransactionNotFoundException) {
      ErrorResponse *resp = athresp.add_error_response();
      resp->set_description("transaction not found");
   } catch (EVMException) {
      ErrorResponse *resp = athresp.add_error_response();
      resp->set_description("error retrieving transaction");
   }

   // even requests for non-existent transactions are legal/valid
   return true;
}


/**
 * Fetch a transaction list from storage.
 */
bool com::vmware::athena::KVBCommandsHandler::handle_transaction_list_request(
   AthenaRequest &athreq,
   KVBStorage &kvbStorage,
   AthenaResponse &athresp) const
{

   try {
      const TransactionListRequest request = athreq.transaction_list_request();
      uint16_t remaining = std::min(
         config["transaction_list_max_count"].as<int>(),
         static_cast<int>(request.count()));
      TransactionListResponse *response = athresp.mutable_transaction_list_response();
      std::vector<evm_uint256be>::iterator it;
      EthBlock curr_block;

      if (request.has_latest()) {
         evm_uint256be latest_tr;
         std::copy(request.latest().begin(), request.latest().end(),
                   latest_tr.bytes);
         EthTransaction tr = kvbStorage.get_transaction(latest_tr);
         curr_block = kvbStorage.get_block(tr.block_number);
         it = std::find(curr_block.transactions.begin(),
                        curr_block.transactions.end(), tr.hash());
      } else {
         curr_block = kvbStorage.get_block(kvbStorage.current_block_number());
         it = curr_block.transactions.begin();
      }

      while (remaining >= 0) {
         while (it != curr_block.transactions.end() && remaining > 0) {
            TransactionResponse *tr = response->add_transaction();
            EthTransaction tx = kvbStorage.get_transaction(*it);
            build_transaction_response(*it, tx, tr);
            it++;
            remaining--;
         }

         if ((remaining == 0 && it != curr_block.transactions.end()) ||
            curr_block.number == 0) {
            break;
         } else {
            curr_block = kvbStorage.get_block(curr_block.number - 1);
            it = curr_block.transactions.begin();
         }
      }

      if (it != curr_block.transactions.end()) {
         evm_uint256be next = *it;
         response->set_next(next.bytes, sizeof(evm_uint256be));
      }

   } catch (TransactionNotFoundException) {
      ErrorResponse *resp = athresp.add_error_response();
      resp->set_description("latest transaction not found");
   } catch (EVMException) {
      ErrorResponse *resp = athresp.add_error_response();
      resp->set_description("error retrieving transactions");
   }

   // even requests for non-existent transactions are legal/valid
   return true;
}



/**
 * Populate a TransactionResponse protobuf with data from an EthTransaction
 * struct.
 */
void com::vmware::athena::KVBCommandsHandler::build_transaction_response(
   evm_uint256be &hash,
   EthTransaction &tx,
   TransactionResponse *response) const
{
   response->set_hash(hash.bytes, sizeof(hash.bytes));
   response->set_from(tx.from.bytes, sizeof(evm_address));
   if (tx.to != zero_address) {
      response->set_to(tx.to.bytes, sizeof(evm_address));
   }
   if (tx.contract_address != zero_address) {
      response->set_contract_address(tx.contract_address.bytes,
                                     sizeof(evm_address));
   }
   if (tx.input.size()) {
      response->set_input(std::string(tx.input.begin(), tx.input.end()));
   }
   // send evm status as it is to helen
   response->set_status(tx.status);
   response->set_nonce(tx.nonce);
   response->set_value(tx.value);
   response->set_block_hash(tx.block_hash.bytes, sizeof(evm_uint256be));
   response->set_block_number(tx.block_number);
}

/**
 * Get the list of blocks, starting at latest, and going back count-1 steps in
 * the chain.
 */
bool com::vmware::athena::KVBCommandsHandler::handle_block_list_request(
   AthenaRequest &athreq,
   KVBStorage &kvbStorage,
   AthenaResponse &athresp) const
{
   const BlockListRequest request = athreq.block_list_request();

   uint64_t latest = std::numeric_limits<uint64_t>::max();
   if (request.has_latest()) {
      latest = request.latest();
   }
   if (latest > kvbStorage.current_block_number()) {
      latest = kvbStorage.current_block_number();
   }

   uint64_t count = 10;
   if (request.has_count()) {
      count = request.count();
   }
   if (count > latest+1) {
      count = latest+1;
   }

   LOG4CPLUS_DEBUG(logger, "Getting block list from " << latest
                   << " to " << (latest-count));

   BlockListResponse* response = athresp.mutable_block_list_response();
   for (uint64_t i = 0; i < count; i++) {
      EthBlock b = kvbStorage.get_block(latest-i);
      BlockBrief* bb = response->add_block();
      bb->set_number(b.number);
      bb->set_hash(b.hash.bytes, sizeof(evm_uint256be));
   }

   // all list requests are valid
   return true;
}

/**
 * Fetch a block from the database.
 */
bool com::vmware::athena::KVBCommandsHandler::handle_block_request(
   AthenaRequest &athreq,
   KVBStorage &kvbStorage,
   AthenaResponse &athresp) const
{
   const BlockRequest request = athreq.block_request();

   // According to ethRPC requests the block number string can be either a hex
   // number or it can be one of "latest", "earliest", "pending". Since athena
   // only accepts uint64_t for block number helen will replace "latest" with -1
   // "earliest" with 0 (genesis block) and "pending" with -1 (since in athena
   // blocks are generated instantaneously we can say that "latest" =
   // "pending". Here we will have to first convert -1 to current block number
   // in that case.
   // TODO: Once SBFT is implemented blocks will not be generated instantaneously
   // this will have to be changed at that time.
   try {
      EthBlock block;
      if (request.has_number()) {
         uint64_t requested_block_number = kvbStorage.current_block_number();
         if (request.number() >= 0 &&
             (uint64_t)request.number() < requested_block_number) {
            requested_block_number = request.number();
         }
         block = kvbStorage.get_block(requested_block_number);
      } else if (request.has_hash()) {
         evm_uint256be blkhash;
         std::copy(request.hash().begin(), request.hash().end(), blkhash.bytes);
         block = kvbStorage.get_block(blkhash);
      }

      BlockResponse* response = athresp.mutable_block_response();
      response->set_number(block.number);
      response->set_hash(block.hash.bytes, sizeof(evm_uint256be));
      response->set_parent_hash(block.parent_hash.bytes, sizeof(evm_uint256be));

      // TODO: We're not mining, so nonce is mostly irrelevant. Maybe there will
      // be something relevant from KVBlockchain to put in here?
      response->set_nonce(zero_hash.bytes, sizeof(evm_uint256be));

      // TODO: This is supposed to be "the size of this block in bytes". This is
      // a sum of transaction inputs, storage updates, log events, and maybe
      // other things. It needs to be counted when the block is
      // recorded. Does KVBlockchain have this facility built in?
      response->set_size(1);

      for (auto t: block.transactions) {
         try {
            EthTransaction tx = kvbStorage.get_transaction(t);
            TransactionResponse *txresp = response->add_transaction();
            build_transaction_response(t, tx, txresp);
         } catch (...) {
            LOG4CPLUS_ERROR(logger,
                            "Error fetching block transaction " << t <<
                            " from block " << block.number);

	    // we can still fill out some of the info, though, which may help an
	    // operator debug
            TransactionResponse *txresp = response->add_transaction();
	    txresp->set_hash(t.bytes, sizeof(evm_uint256be));
         }
      }
   } catch (BlockNotFoundException) {
      ErrorResponse *resp = athresp.add_error_response();
      resp->set_description("block not found");
   }

   // even requests for non-existent blocks are legal/valid
   return true;
}

/*
 * Handle an ETH RPC request. Returns false if the command was invalid; true
 * otherwise.
 */
bool com::vmware::athena::KVBCommandsHandler::handle_eth_request_read_only(
   AthenaRequest &athreq,
   KVBStorage &kvbStorage,
   AthenaResponse &athresp) const
{
   switch (athreq.eth_request(0).method()) {
   case EthRequest_EthMethod_CALL_CONTRACT:
      return handle_eth_callContract(athreq, kvbStorage, athresp);
      break;
   case EthRequest_EthMethod_BLOCK_NUMBER:
      return handle_eth_blockNumber(athreq, kvbStorage, athresp);
      break;
   case EthRequest_EthMethod_GET_CODE:
      return handle_eth_getCode(athreq, kvbStorage, athresp);
      break;
   case EthRequest_EthMethod_GET_STORAGE_AT:
      return handle_eth_getStorageAt(athreq, kvbStorage, athresp);
      break;
   case EthRequest_EthMethod_GET_TX_COUNT:
      return handle_eth_getTransactionCount(athreq, kvbStorage, athresp);
      break;
   default:
      ErrorResponse *e = athresp.add_error_response();
      e->mutable_description()->assign("ETH Method Not Implemented");
      return false;
   }
}

/**
 * Handle the 'contract.method.call()' functionality of ethereum. This is
 * used when the method being called does not make any changes to the state
 * of the system. Hence, in this case, we also do not record any transaction
 * Instead the return value of the contract function call will be returned
 * as the 'data' of EthResponse.
 */
bool com::vmware::athena::KVBCommandsHandler::handle_eth_callContract(
   AthenaRequest &athreq,
   KVBStorage &kvbStorage,
   AthenaResponse &athresp) const
{
   const EthRequest request = athreq.eth_request(0);

   evm_uint256be txhash;
   evm_result &&result = run_evm(request,
                                 kvbStorage,
                                 txhash);
   // Here we don't care about the txhash. Transaction was never
   // recorded, instead we focus on the result object and the
   // output_data field in it.
   if (result.status_code == EVM_SUCCESS) {
      EthResponse *response = athresp.add_eth_response();
      response->set_id(request.id());
      if (result.output_data != NULL && result.output_size > 0) {
         response->set_data(result.output_data, result.output_size);
      }
   } else {
      ErrorResponse *err = athresp.add_error_response();
      err->mutable_description()->assign("Error while calling contract");
   }

   // the request was valid, even if it failed
   return true;
}

/**
 * Get the latest written block number.
 */
bool com::vmware::athena::KVBCommandsHandler::handle_eth_blockNumber(
   AthenaRequest &athreq,
   KVBStorage &kvbStorage,
   AthenaResponse &athresp) const
{
   EthResponse *response = athresp.add_eth_response();
   evm_uint256be current_block;
   to_evm_uint256be(kvbStorage.current_block_number(), &current_block);
   response->set_data(current_block.bytes, sizeof(evm_uint256be));

   return true;
}

/**
 * Get the code stored for a contract.
 */
bool com::vmware::athena::KVBCommandsHandler::handle_eth_getCode(
   AthenaRequest &athreq,
   KVBStorage &kvbStorage,
   AthenaResponse &athresp) const
{
   const EthRequest request = athreq.eth_request(0);
   evm_address account;
   std::copy(request.addr_to().begin(), request.addr_to().end(),
             account.bytes);
   //TODO(BWF): now that we're using KVB for storage, we can handle the block
   //number parameter

   std::vector<uint8_t> code;
   evm_uint256be hash;
   if (kvbStorage.get_code(account, code, hash)) {
      EthResponse *response = athresp.add_eth_response();
      response->set_data(std::string(code.begin(), code.end()));
   } else {
      ErrorResponse *error = athresp.add_error_response();
      error->set_description("No code found at given address");
   }

   return true;
}

/**
 * Get the data stored for the given contract at the given location
 */
bool com::vmware::athena::KVBCommandsHandler::handle_eth_getStorageAt(
   AthenaRequest &athreq,
   KVBStorage &kvbStorage,
   AthenaResponse &athresp) const
{
   const EthRequest request = athreq.eth_request(0);

   evm_address account;
   std::copy(request.addr_to().begin(), request.addr_to().end(),
             account.bytes);
   evm_uint256be key;
   std::copy(request.data().begin(), request.data().end(), key.bytes);
   //TODO(BWF): now that we're using KVB for storage, we can support the block
   //argument

   evm_uint256be data = kvbStorage.get_storage(account, key);
   EthResponse *response = athresp.add_eth_response();
   response->set_id(request.id());
   response->set_data(data.bytes, sizeof(data));

   return true;
}

/**
<<<<<<< HEAD
 * Extract "from" address from request+signature.
 */
void com::vmware::athena::KVBCommandsHandler::recover_from(
   const EthRequest &request, evm_address *sender) const
{
   static const std::vector<uint8_t> empty;

   if (request.has_sig_v() &&
       request.has_sig_r() && request.sig_r().size() == sizeof(evm_uint256be) &&
       request.has_sig_s() && request.sig_s().size() == sizeof(evm_uint256be)) {
      // First we have to reconstruct the original message
      RLPBuilder rlpb;
      rlpb.start_list();

      int8_t actualV;
      uint64_t chainID = request.sig_v();
      if (chainID > 28) {
         // EIP155
         rlpb.add(empty); // Signature S
         rlpb.add(empty); // Signature R

         if (chainID % 2) {
            actualV = 0;
            chainID = (chainID - 35) / 2;
         } else {
            actualV = 1;
            chainID = (chainID - 26) / 2;
         }
         rlpb.add(chainID); // Signature V
      } else if (chainID >= 27) {
         actualV = chainID - 27;
         chainID = 0;
      }

      if (request.has_data()) {
         rlpb.add(request.data());
      } else {
         rlpb.add(empty);
      }

      if (request.has_value()) {
         rlpb.add(request.value());
      } else {
         rlpb.add(empty);
      }

      if (request.has_addr_to()) {
         rlpb.add(request.addr_to());
      } else {
         rlpb.add(empty);
      }

      if (request.has_gas()) {
         rlpb.add(request.gas());
      } else {
         rlpb.add(empty);
      }

      if (request.has_gas_price()) {
         rlpb.add(request.gas_price());
      } else {
         rlpb.add(empty);
      }

      if (request.has_nonce()) {
         rlpb.add(request.nonce());
      } else {
         rlpb.add(empty);
      }

      std::vector<uint8_t> rlp = rlpb.build();
      evm_uint256be rlp_hash = com::vmware::athena::EthHash::keccak_hash(rlp);

      // Then we can check it against the signature.

      evm_uint256be sigR;
      std::copy(request.sig_r().begin(), request.sig_r().end(), sigR.bytes);
      evm_uint256be sigS;
      std::copy(request.sig_s().begin(), request.sig_s().end(), sigS.bytes);

      *sender = verifier_.ecrecover(rlp_hash, actualV, sigR, sigS);
   }
=======
 * Get the nonce for the given account
 */
bool com::vmware::athena::KVBCommandsHandler::handle_eth_getTransactionCount(
   AthenaRequest &athreq,
   KVBStorage &kvbStorage,
   AthenaResponse &athresp) const
{
   const EthRequest request = athreq.eth_request(0);

   evm_address account;
   std::copy(request.addr_to().begin(), request.addr_to().end(),
             account.bytes);

   uint64_t nonce = kvbStorage.get_nonce(account);
   evm_uint256be bignonce;
   memset(bignonce.bytes, 0, sizeof(bignonce));
#ifdef BOOST_LITTLE_ENDIAN
   std::reverse_copy(reinterpret_cast<uint8_t*>(&nonce),
                     reinterpret_cast<uint8_t*>(&nonce)+sizeof(nonce),
                     bignonce.bytes+(sizeof(bignonce)-sizeof(nonce)));
#else
   std::copy(reinterpret_cast<uint8_t*>(&nonce),
             reinterpret_cast<uint8_t*>(&nonce)+sizeof(nonce),
             bignonce.bytes+(sizeof(bignonce)-sizeof(nonce)));
#endif

   EthResponse *response = athresp.add_eth_response();
   response->set_id(request.id());
   response->set_data(bignonce.bytes, sizeof(bignonce));

   return true;
>>>>>>> 7a6c1fea
}

/**
 * Pass a transaction or call to the EVM for execution.
 */
evm_result com::vmware::athena::KVBCommandsHandler::run_evm(
   const EthRequest &request,
   KVBStorage &kvbStorage,
   evm_uint256be &txhash /* OUT */) const
{
   evm_message message;
   evm_result result;

   memset(&message, 0, sizeof(message));
   memset(&result, 0, sizeof(result));

   if (request.has_addr_from()) {
      // TODO: test & return error if needed
      assert(20 == request.addr_from().length());
      memcpy(message.sender.bytes, request.addr_from().c_str(), 20);

      if (request.has_sig_v() && request.has_sig_r() && request.has_sig_s()) {
         evm_address sig_from;
         recover_from(request, &sig_from);

         // TODO: also assert that both aren't zero_addr
         if (message.sender != sig_from) {
            // TODO: return error, but let's get this check working first
            LOG4CPLUS_FATAL(logger, "Message sender does not match signature");
            assert(false);
         }
      }
   } else {
      recover_from(request, &message.sender);
      // TODO: ensure we don't get zero_addr back
   }

   if (request.has_data()) {
      message.input_data =
         reinterpret_cast<const uint8_t*>(request.data().c_str());
      message.input_size = request.data().length();
   }

   if (request.has_value()) {
      size_t req_offset, val_offset;
      if (request.value().size() > sizeof(evm_uint256be)) {
         // TODO: this should probably throw an error instead
         req_offset = request.value().size()-sizeof(evm_uint256be);
         val_offset = 0;
      } else {
         req_offset = 0;
         val_offset = sizeof(evm_uint256be)-request.value().length();
      }
      std::copy(request.value().begin()+req_offset, request.value().end(),
                message.value.bytes+val_offset);
   }

   // TODO: get this from the request
   message.gas = 1000000;

   if (request.has_addr_to()) {
      message.kind = EVM_CALL;

      // TODO: test & return error if needed
      assert(20 == request.addr_to().length());
      memcpy(message.destination.bytes, request.addr_to().c_str(), 20);

      athevm_.run(message, kvbStorage, result);
   } else {
      message.kind = EVM_CREATE;

      assert(!kvbStorage.is_read_only());
      athevm_.create(message, kvbStorage, result);
   }

   LOG4CPLUS_INFO(logger, "Execution result -" <<
                  " status_code: " << result.status_code <<
                  " gas_left: " << result.gas_left <<
                  " output_size: " << result.output_size);

   if (result.status_code != EVM_SUCCESS) {
      // If the transaction failed, don't record any of its side effects.
      // TODO: except gas deduction?
      kvbStorage.reset();
   }

   if (!kvbStorage.is_read_only()) {
      // If this is a transaction, and not just a call, record it.
      txhash = record_transaction(message, request, result, kvbStorage);
   }

   return result;
}

/**
 * Increment the sender's nonce, Add the transaction and write a block with
 * it. Message call depth must be zero.
 */
evm_uint256be com::vmware::athena::KVBCommandsHandler::record_transaction(
   const evm_message &message,
   const EthRequest &request,
   const evm_result &result,
   KVBStorage &kvbStorage) const
{
   uint64_t nonce;
   if (request.has_nonce()) {
      nonce = static_cast<uint64_t>(request.nonce());
   } else {
      nonce = kvbStorage.get_nonce(message.sender)+1;
      kvbStorage.set_nonce(message.sender, nonce);
   }

   // "to" is empty if this was a create
   evm_address to = result.create_address == zero_address ?
      message.destination : zero_address;

   uint64_t gas_price = 0;
   if (request.has_gas_price()) {
      gas_price = request.gas_price();
   }

   // TODO: move this to a utility function so recover_from can use it to
   evm_uint256be sig_r;
   evm_uint256be sig_s;
   uint64_t sig_v;
   if (request.has_sig_r() && request.has_sig_s() && request.has_sig_v()) {
      std::copy(request.sig_r().begin(), request.sig_r().end(), sig_r.bytes);
      std::copy(request.sig_s().begin(), request.sig_s().end(), sig_s.bytes);
      sig_v = request.sig_v();
   } else {
      sig_r = zero_hash;
      sig_s = zero_hash;
      sig_v = 0;
   }

   uint64_t transfer_val = from_evm_uint256be(&message.value);
   uint64_t gas_limit = static_cast<uint64_t>(request.gas());
   EthTransaction tx = {
      nonce,
      zero_hash,      // block_hash: will be set during write_block
      0,              // block_number: will be set during write_block
      message.sender, // from
      to,
      result.create_address,
      std::vector<uint8_t>(message.input_data,
                           message.input_data+message.input_size),
      result.status_code,
      transfer_val,   // value
      gas_price,
      gas_limit,      // TODO: also record gas used?
      sig_r,
      sig_s,
      sig_v
   };
   kvbStorage.add_transaction(tx);

   evm_uint256be txhash = tx.hash();
   LOG4CPLUS_DEBUG(logger, "Recording transaction " << txhash);

   assert(message.depth == 0);
   kvbStorage.write_block();

   return txhash;
}<|MERGE_RESOLUTION|>--- conflicted
+++ resolved
@@ -626,90 +626,6 @@
 }
 
 /**
-<<<<<<< HEAD
- * Extract "from" address from request+signature.
- */
-void com::vmware::athena::KVBCommandsHandler::recover_from(
-   const EthRequest &request, evm_address *sender) const
-{
-   static const std::vector<uint8_t> empty;
-
-   if (request.has_sig_v() &&
-       request.has_sig_r() && request.sig_r().size() == sizeof(evm_uint256be) &&
-       request.has_sig_s() && request.sig_s().size() == sizeof(evm_uint256be)) {
-      // First we have to reconstruct the original message
-      RLPBuilder rlpb;
-      rlpb.start_list();
-
-      int8_t actualV;
-      uint64_t chainID = request.sig_v();
-      if (chainID > 28) {
-         // EIP155
-         rlpb.add(empty); // Signature S
-         rlpb.add(empty); // Signature R
-
-         if (chainID % 2) {
-            actualV = 0;
-            chainID = (chainID - 35) / 2;
-         } else {
-            actualV = 1;
-            chainID = (chainID - 26) / 2;
-         }
-         rlpb.add(chainID); // Signature V
-      } else if (chainID >= 27) {
-         actualV = chainID - 27;
-         chainID = 0;
-      }
-
-      if (request.has_data()) {
-         rlpb.add(request.data());
-      } else {
-         rlpb.add(empty);
-      }
-
-      if (request.has_value()) {
-         rlpb.add(request.value());
-      } else {
-         rlpb.add(empty);
-      }
-
-      if (request.has_addr_to()) {
-         rlpb.add(request.addr_to());
-      } else {
-         rlpb.add(empty);
-      }
-
-      if (request.has_gas()) {
-         rlpb.add(request.gas());
-      } else {
-         rlpb.add(empty);
-      }
-
-      if (request.has_gas_price()) {
-         rlpb.add(request.gas_price());
-      } else {
-         rlpb.add(empty);
-      }
-
-      if (request.has_nonce()) {
-         rlpb.add(request.nonce());
-      } else {
-         rlpb.add(empty);
-      }
-
-      std::vector<uint8_t> rlp = rlpb.build();
-      evm_uint256be rlp_hash = com::vmware::athena::EthHash::keccak_hash(rlp);
-
-      // Then we can check it against the signature.
-
-      evm_uint256be sigR;
-      std::copy(request.sig_r().begin(), request.sig_r().end(), sigR.bytes);
-      evm_uint256be sigS;
-      std::copy(request.sig_s().begin(), request.sig_s().end(), sigS.bytes);
-
-      *sender = verifier_.ecrecover(rlp_hash, actualV, sigR, sigS);
-   }
-=======
  * Get the nonce for the given account
  */
 bool com::vmware::athena::KVBCommandsHandler::handle_eth_getTransactionCount(
@@ -741,7 +657,91 @@
    response->set_data(bignonce.bytes, sizeof(bignonce));
 
    return true;
->>>>>>> 7a6c1fea
+}
+
+/**
+ * Extract "from" address from request+signature.
+ */
+void com::vmware::athena::KVBCommandsHandler::recover_from(
+   const EthRequest &request, evm_address *sender) const
+{
+   static const std::vector<uint8_t> empty;
+
+   if (request.has_sig_v() &&
+       request.has_sig_r() && request.sig_r().size() == sizeof(evm_uint256be) &&
+       request.has_sig_s() && request.sig_s().size() == sizeof(evm_uint256be)) {
+      // First we have to reconstruct the original message
+      RLPBuilder rlpb;
+      rlpb.start_list();
+
+      int8_t actualV;
+      uint64_t chainID = request.sig_v();
+      if (chainID > 28) {
+         // EIP155
+         rlpb.add(empty); // Signature S
+         rlpb.add(empty); // Signature R
+
+         if (chainID % 2) {
+            actualV = 0;
+            chainID = (chainID - 35) / 2;
+         } else {
+            actualV = 1;
+            chainID = (chainID - 26) / 2;
+         }
+         rlpb.add(chainID); // Signature V
+      } else if (chainID >= 27) {
+         actualV = chainID - 27;
+         chainID = 0;
+      }
+
+      if (request.has_data()) {
+         rlpb.add(request.data());
+      } else {
+         rlpb.add(empty);
+      }
+
+      if (request.has_value()) {
+         rlpb.add(request.value());
+      } else {
+         rlpb.add(empty);
+      }
+
+      if (request.has_addr_to()) {
+         rlpb.add(request.addr_to());
+      } else {
+         rlpb.add(empty);
+      }
+
+      if (request.has_gas()) {
+         rlpb.add(request.gas());
+      } else {
+         rlpb.add(empty);
+      }
+
+      if (request.has_gas_price()) {
+         rlpb.add(request.gas_price());
+      } else {
+         rlpb.add(empty);
+      }
+
+      if (request.has_nonce()) {
+         rlpb.add(request.nonce());
+      } else {
+         rlpb.add(empty);
+      }
+
+      std::vector<uint8_t> rlp = rlpb.build();
+      evm_uint256be rlp_hash = com::vmware::athena::EthHash::keccak_hash(rlp);
+
+      // Then we can check it against the signature.
+
+      evm_uint256be sigR;
+      std::copy(request.sig_r().begin(), request.sig_r().end(), sigR.bytes);
+      evm_uint256be sigS;
+      std::copy(request.sig_s().begin(), request.sig_s().end(), sigS.bytes);
+
+      *sender = verifier_.ecrecover(rlp_hash, actualV, sigR, sigS);
+   }
 }
 
 /**
