// Copyright 2018 VMware, all rights reserved
//
// KVBlockchain replica command handler interface for EVM.
//
// This is where the replica side of Athena starts. Commands that arrive here
// were sent from KVBClient (which was probably used by api_connection).
//
// KVBlockchain calls either executeCommand or executeReadOnlyCommand, depending
// on whether the request was marked read-only. This handler knows which
// requests are which, and therefore only handles request types that are
// properly marked (that is, if this handler thinks a request is read-only, it
// will not accept it as a read-write command).

#include "kvb/BlockchainInterfaces.h"
#include "kvb/slice.h"
#include "common/rlp.hpp"
#include "common/athena_eth_sign.hpp"
#include "common/athena_eth_hash.hpp"
#include "athena_evm.hpp"
#include "athena_kvb.hpp"
#include "athena_exception.hpp"
#include "athena.pb.h"
#include "kvb/HexTools.h"
#include <google/protobuf/text_format.h>
#include <iterator>
#include <vector>

using Blockchain::Slice;
using Blockchain::ILocalKeyValueStorageReadOnly;
using Blockchain::IBlocksAppender;
using namespace boost::program_options;

com::vmware::athena::KVBCommandsHandler::KVBCommandsHandler(EVM &athevm,
<<<<<<< HEAD
                                                            EthSign &verifier) :
   athevm_(athevm),
   verifier_(verifier),
   logger(log4cplus::Logger::getInstance("com.vmware.athena"))
=======
                                                            variables_map &config_map) :
   logger(log4cplus::Logger::getInstance("com.vmware.athena")),
   athevm_(athevm),
   config(config_map)
>>>>>>> 6a4f85f2
{
   // no other initialization necessary
}

com::vmware::athena::KVBCommandsHandler::~KVBCommandsHandler()
{
   // no other deinitialization necessary
}


/**
 * Callback from SBFT/KVB. Process the request (mostly by talking to
 * EVM). Returns false if the command is illegal or invalid; true otherwise.
 */
bool com::vmware::athena::KVBCommandsHandler::executeCommand(
      const Slice cmdSlice,
      const ILocalKeyValueStorageReadOnly &roStorage,
      IBlocksAppender &blockAppender,
      const size_t maxReplySize,
      char *outReply,
      size_t &outReplySize) const
{
   KVBStorage kvbStorage(roStorage, &blockAppender);

   AthenaRequest command;
   bool result;
   AthenaResponse athresp;
   if (command.ParseFromArray(cmdSlice.data(), cmdSlice.size())) {
      if (command.eth_request_size() > 0) {
         result = handle_eth_request(command, kvbStorage, athresp);
      } else {
         // SBFT may decide to try one of our read-only commands in read-write
         // mode, for example if it has failed several times. So, go check the
         // read-only list if othing matched here.
         LOG4CPLUS_INFO(logger,
                        "Unknown read-write command. Trying read-only.");
         return executeReadOnlyCommand(
            cmdSlice, roStorage, maxReplySize, outReply, outReplySize);
      }
   } else {
      LOG4CPLUS_ERROR(logger, "Unable to parse command: " <<
                      sliceToString(cmdSlice));
      ErrorResponse *resp = athresp.add_error_response();
      resp->set_description("Internal Athena Error");
      result = false;
   }

   if (athresp.SerializeToArray(outReply, maxReplySize)) {
      outReplySize = athresp.ByteSize();
   } else {
      LOG4CPLUS_ERROR(logger, "Reply is too large");
      outReplySize = 0;
   }

   return result;
}

/*
 * Handle an ETH RPC request. Returns false if the command was invalid; true
 * otherwise.
 */
bool com::vmware::athena::KVBCommandsHandler::handle_eth_request(
   AthenaRequest &athreq,
   KVBStorage &kvbStorage,
   AthenaResponse &athresp) const
{
   switch (athreq.eth_request(0).method()) {
   case EthRequest_EthMethod_SEND_TX:
      return handle_eth_sendTransaction(athreq, kvbStorage, athresp);
      break;
   case EthRequest_EthMethod_NEW_ACCOUNT:
      return handle_personal_newAccount(athreq, kvbStorage, athresp);
      break;
   default:
      // SBFT may decide to try one of our read-only commands in read-write
      // mode, for example if it has failed several times. So, go check the
      // read-only list if othing matched here.

      // Be a little extra cautious, and create a read-only KVBStorage object,
      // to prvent accidental modifications.
      KVBStorage roKvbStorage(kvbStorage.getReadOnlyStorage());
      return handle_eth_request_read_only(athreq, roKvbStorage, athresp);
   }
}

/**
 * Handle an eth_sendTransaction request.
 */
bool com::vmware::athena::KVBCommandsHandler::handle_eth_sendTransaction(
   AthenaRequest &athreq,
   KVBStorage &kvbStorage,
   AthenaResponse &athresp) const
{
   const EthRequest request = athreq.eth_request(0);

   evm_uint256be txhash;
<<<<<<< HEAD
   evm_result &&result = run_evm(request, kvbStorage, txhash);
=======
   run_evm(request, kvbStorage, txhash);

   // The result of run_evm is ignored here. As noted below, nothing currently
   // causes transactions to fail in a way that they do not get recorded. We
   // always return the transaction hash to the application here, and it must
   // fetch the receipt to find out the result.

   EthResponse *response = athresp.add_eth_response();
   response->set_id(request.id());
   response->set_data(txhash.bytes, sizeof(evm_uint256be));
>>>>>>> 6a4f85f2

   if (txhash != zero_hash) {
      EthResponse *response = athresp.add_eth_response();
      response->set_id(request.id());
      response->set_data(txhash.bytes, sizeof(evm_uint256be));
   } else {
      std::ostringstream description;
      description << "An error occurred running the transaction (status="
                  << result.status_code << ")";
      ErrorResponse *response = athresp.add_error_response();
      response->set_description(description.str());
   }

   // We return "true" even if the transaction encountered an error, because the
   // error response is the correct result for the evaluation. That is, we
   // expect that all replicas will return that error. If in the future, there
   // is a failure mode that we don't expect on all nodes (for example, the disk
   // is full), then it will be appropriate to return false.
   return true;
}

/**
 * Handle a personal.newAccount request.
 * This method currently sets the account address as the last 20 bytes
 * of the hash of the passphrase provided by the user.
 */
bool com::vmware::athena::KVBCommandsHandler::handle_personal_newAccount(
   AthenaRequest &athreq,
   KVBStorage &kvbStorage,
   AthenaResponse &athresp) const
{
   const EthRequest request = athreq.eth_request(0);
   const string& passphrase = request.data();

   LOG4CPLUS_INFO(logger, "Creating new account with passphrase : "
                  << passphrase);

   /**
    * This is an extremely hacky approach for setting the user address
    * as this means that multiple accounts cannot have the same password.
    * TODO : Implement the ethereum way of setting account addresses.
    * (Note : See https://github.com/vmwathena/athena/issues/55)
    */
   evm_address address;
   if (athevm_.new_account(passphrase, kvbStorage, address)) {
      EthResponse *response = athresp.add_eth_response();
      response->set_data(address.bytes, sizeof(evm_address));
   } else {
      LOG4CPLUS_INFO(logger, "Use another passphrase : " << passphrase);
      ErrorResponse *error = athresp.add_error_response();
      error->set_description("Use another passphrase");
   }

   // requests are valid, even if they fail
   return true;
}

/**
 * Callback from SBFT/KVB. Process the request (mostly by talking to
 * EVM). Returns false if the command is illegal or invalid; true otherwise.
 */
bool com::vmware::athena::KVBCommandsHandler::executeReadOnlyCommand(
   const Slice cmdSlice,
   const ILocalKeyValueStorageReadOnly &roStorage,
   const size_t maxReplySize,
   char *outReply,
   size_t &outReplySize) const
{
   KVBStorage kvbStorage(roStorage);

   AthenaRequest command;
   bool result;
   AthenaResponse athresp;
   if (command.ParseFromArray(cmdSlice.data(), cmdSlice.size())) {
      if (command.has_transaction_request()) {
         result = handle_transaction_request(command, kvbStorage, athresp);
      } else if (command.has_transaction_list_request()) {
         result = handle_transaction_list_request(command, kvbStorage, athresp);
      } else if (command.has_block_list_request()) {
         result = handle_block_list_request(command, kvbStorage, athresp);
      } else if (command.has_block_request()) {
         result = handle_block_request(command, kvbStorage, athresp);
      } else if (command.eth_request_size() > 0) {
         result = handle_eth_request_read_only(command, kvbStorage, athresp);
      } else {
         std::string pbtext;
         google::protobuf::TextFormat::PrintToString(command, &pbtext);
         LOG4CPLUS_ERROR(logger, "Unknown read-only command: " << pbtext);
         ErrorResponse *resp = athresp.add_error_response();
         resp->set_description("Internal Athena Error");
         result = false;
      }
   } else {
      LOG4CPLUS_ERROR(logger, "Unable to parse read-only command: " <<
                      sliceToString(cmdSlice));
      ErrorResponse *resp = athresp.add_error_response();
      resp->set_description("Internal Athena Error");
      result = false;
   }

   if (athresp.SerializeToArray(outReply, maxReplySize)) {
      outReplySize = athresp.ByteSize();
   } else {
      LOG4CPLUS_ERROR(logger, "Reply is too large");
      outReplySize = 0;
   }

   return result;
}

/**
 * Fetch a transaction from storage.
 */
bool com::vmware::athena::KVBCommandsHandler::handle_transaction_request(
   AthenaRequest &athreq,
   KVBStorage &kvbStorage,
   AthenaResponse &athresp) const
{
   try {
      const TransactionRequest request = athreq.transaction_request();
      evm_uint256be hash;
      std::copy(request.hash().begin(), request.hash().end(), hash.bytes);
      EthTransaction tx = kvbStorage.get_transaction(hash);

      TransactionResponse* response = athresp.mutable_transaction_response();
      build_transaction_response(hash, tx, response);
   } catch (TransactionNotFoundException) {
      ErrorResponse *resp = athresp.add_error_response();
      resp->set_description("transaction not found");
   } catch (EVMException) {
      ErrorResponse *resp = athresp.add_error_response();
      resp->set_description("error retrieving transaction");
   }

   // even requests for non-existent transactions are legal/valid
   return true;
}


/**
 * Fetch a transaction list from storage.
 */
bool com::vmware::athena::KVBCommandsHandler::handle_transaction_list_request(
   AthenaRequest &athreq,
   KVBStorage &kvbStorage,
   AthenaResponse &athresp) const
{

   try {
      const TransactionListRequest request = athreq.transaction_list_request();
      uint16_t remaining = std::min(
         config["transaction_list_max_count"].as<int>(),
         static_cast<int>(request.count()));
      TransactionListResponse *response = athresp.mutable_transaction_list_response();
      std::vector<evm_uint256be>::iterator it;
      EthBlock curr_block;

      if (request.has_latest()) {
         evm_uint256be latest_tr;
         std::copy(request.latest().begin(), request.latest().end(),
                   latest_tr.bytes);
         EthTransaction tr = kvbStorage.get_transaction(latest_tr);
         curr_block = kvbStorage.get_block(tr.block_number);
         it = std::find(curr_block.transactions.begin(),
                        curr_block.transactions.end(), tr.hash());
      } else {
         curr_block = kvbStorage.get_block(kvbStorage.current_block_number());
         it = curr_block.transactions.begin();
      }


      while (remaining >= 0) {
         while (it != curr_block.transactions.end()) {
            if (remaining == 0) {
               break;
            } else {
               TransactionResponse *tr = response->add_transaction();
               EthTransaction tx = kvbStorage.get_transaction(*it);
               build_transaction_response(*it, tx, tr);
               it++;
               remaining--;
            }
         }

         if (curr_block.number == 0) {
            break;
         } else {
            curr_block = kvbStorage.get_block(curr_block.number - 1);
            it = curr_block.transactions.begin();
         }
      }

      if (it != curr_block.transactions.end()) {
         evm_uint256be next = *it;
         response->set_next(next.bytes, sizeof(evm_uint256be));
      }

   } catch (TransactionNotFoundException) {
      ErrorResponse *resp = athresp.add_error_response();
      resp->set_description("latest transaction not found");
   } catch (EVMException) {
      ErrorResponse *resp = athresp.add_error_response();
      resp->set_description("error retrieving transactions");
   }

   // even requests for non-existent transactions are legal/valid
   return true;
}



/**
 * Populate a TransactionResponse protobuf with data from an EthTransaction
 * struct.
 */
void com::vmware::athena::KVBCommandsHandler::build_transaction_response(
   evm_uint256be &hash,
   EthTransaction &tx,
   TransactionResponse *response) const
{
   response->set_hash(hash.bytes, sizeof(hash.bytes));
   response->set_from(tx.from.bytes, sizeof(evm_address));
   if (tx.to != zero_address) {
      response->set_to(tx.to.bytes, sizeof(evm_address));
   }
   if (tx.contract_address != zero_address) {
      response->set_contract_address(tx.contract_address.bytes,
                                     sizeof(evm_address));
   }
   if (tx.input.size()) {
      response->set_input(std::string(tx.input.begin(), tx.input.end()));
   }
   // send evm status as it is to helen
   response->set_status(tx.status);
   response->set_nonce(tx.nonce);
   response->set_value(tx.value);
   response->set_block_hash(tx.block_hash.bytes, sizeof(evm_uint256be));
   response->set_block_number(tx.block_number);
}

/**
 * Get the list of blocks, starting at latest, and going back count-1 steps in
 * the chain.
 */
bool com::vmware::athena::KVBCommandsHandler::handle_block_list_request(
   AthenaRequest &athreq,
   KVBStorage &kvbStorage,
   AthenaResponse &athresp) const
{
   const BlockListRequest request = athreq.block_list_request();

   uint64_t latest = std::numeric_limits<uint64_t>::max();
   if (request.has_latest()) {
      latest = request.latest();
   }
   if (latest > kvbStorage.current_block_number()) {
      latest = kvbStorage.current_block_number();
   }

   uint64_t count = 10;
   if (request.has_count()) {
      count = request.count();
   }
   if (count > latest+1) {
      count = latest+1;
   }

   LOG4CPLUS_DEBUG(logger, "Getting block list from " << latest
                   << " to " << (latest-count));

   BlockListResponse* response = athresp.mutable_block_list_response();
   for (uint64_t i = 0; i < count; i++) {
      EthBlock b = kvbStorage.get_block(latest-i);
      BlockBrief* bb = response->add_block();
      bb->set_number(b.number);
      bb->set_hash(b.hash.bytes, sizeof(evm_uint256be));
   }

   // all list requests are valid
   return true;
}

/**
 * Fetch a block from the database.
 */
bool com::vmware::athena::KVBCommandsHandler::handle_block_request(
   AthenaRequest &athreq,
   KVBStorage &kvbStorage,
   AthenaResponse &athresp) const
{
   const BlockRequest request = athreq.block_request();

   // According to ethRPC requests the block number string can be either a hex
   // number or it can be one of "latest", "earliest", "pending". Since athena
   // only accepts uint64_t for block number helen will replace "latest" with -1
   // "earliest" with 0 (genesis block) and "pending" with -1 (since in athena
   // blocks are generated instantaneously we can say that "latest" =
   // "pending". Here we will have to first convert -1 to current block number
   // in that case.
   // TODO: Once SBFT is implemented blocks will not be generated instantaneously
   // this will have to be changed at that time.
   try {
      EthBlock block;
      if (request.has_number()) {
         uint64_t requested_block_number = kvbStorage.current_block_number();
         if (request.number() >= 0 &&
             (uint64_t)request.number() < requested_block_number) {
            requested_block_number = request.number();
         }
         block = kvbStorage.get_block(requested_block_number);
      } else if (request.has_hash()) {
         evm_uint256be blkhash;
         std::copy(request.hash().begin(), request.hash().end(), blkhash.bytes);
         block = kvbStorage.get_block(blkhash);
      }

      BlockResponse* response = athresp.mutable_block_response();
      response->set_number(block.number);
      response->set_hash(block.hash.bytes, sizeof(evm_uint256be));
      response->set_parent_hash(block.parent_hash.bytes, sizeof(evm_uint256be));

      // TODO: We're not mining, so nonce is mostly irrelevant. Maybe there will
      // be something relevant from KVBlockchain to put in here?
      response->set_nonce(zero_hash.bytes, sizeof(evm_uint256be));

      // TODO: This is supposed to be "the size of this block in bytes". This is
      // a sum of transaction inputs, storage updates, log events, and maybe
      // other things. It needs to be counted when the block is
      // recorded. Does KVBlockchain have this facility built in?
      response->set_size(1);

      for (auto t: block.transactions) {
         try {
            EthTransaction tx = kvbStorage.get_transaction(t);
            TransactionResponse *txresp = response->add_transaction();
            build_transaction_response(t, tx, txresp);
         } catch (...) {
            LOG4CPLUS_ERROR(logger,
                            "Error fetching block transaction " << t <<
                            " from block " << block.number);

	    // we can still fill out some of the info, though, which may help an
	    // operator debug
            TransactionResponse *txresp = response->add_transaction();
	    txresp->set_hash(t.bytes, sizeof(evm_uint256be));
         }
      }
   } catch (BlockNotFoundException) {
      ErrorResponse *resp = athresp.add_error_response();
      resp->set_description("block not found");
   }

   // even requests for non-existent blocks are legal/valid
   return true;
}

/*
 * Handle an ETH RPC request. Returns false if the command was invalid; true
 * otherwise.
 */
bool com::vmware::athena::KVBCommandsHandler::handle_eth_request_read_only(
   AthenaRequest &athreq,
   KVBStorage &kvbStorage,
   AthenaResponse &athresp) const
{
   switch (athreq.eth_request(0).method()) {
   case EthRequest_EthMethod_CALL_CONTRACT:
      return handle_eth_callContract(athreq, kvbStorage, athresp);
      break;
   case EthRequest_EthMethod_BLOCK_NUMBER:
      return handle_eth_blockNumber(athreq, kvbStorage, athresp);
      break;
   case EthRequest_EthMethod_GET_CODE:
      return handle_eth_getCode(athreq, kvbStorage, athresp);
      break;
   case EthRequest_EthMethod_GET_STORAGE_AT:
      return handle_eth_getStorageAt(athreq, kvbStorage, athresp);
      break;
   default:
      ErrorResponse *e = athresp.add_error_response();
      e->mutable_description()->assign("ETH Method Not Implemented");
      return false;
   }
}

/**
 * Handle the 'contract.method.call()' functionality of ethereum. This is
 * used when the method being called does not make any changes to the state
 * of the system. Hence, in this case, we also do not record any transaction
 * Instead the return value of the contract function call will be returned
 * as the 'data' of EthResponse.
 */
bool com::vmware::athena::KVBCommandsHandler::handle_eth_callContract(
   AthenaRequest &athreq,
   KVBStorage &kvbStorage,
   AthenaResponse &athresp) const
{
   const EthRequest request = athreq.eth_request(0);

   evm_uint256be txhash;
   evm_result &&result = run_evm(request,
                                 kvbStorage,
                                 txhash);
   // Here we don't care about the txhash. Transaction was never
   // recorded, instead we focus on the result object and the
   // output_data field in it.
   if (result.status_code == EVM_SUCCESS) {
      EthResponse *response = athresp.add_eth_response();
      response->set_id(request.id());
      if (result.output_data != NULL && result.output_size > 0) {
         response->set_data(result.output_data, result.output_size);
      }
   } else {
      ErrorResponse *err = athresp.add_error_response();
      err->mutable_description()->assign("Error while calling contract");
   }

   // the request was valid, even if it failed
   return true;
}

/**
 * Get the latest written block number.
 */
bool com::vmware::athena::KVBCommandsHandler::handle_eth_blockNumber(
   AthenaRequest &athreq,
   KVBStorage &kvbStorage,
   AthenaResponse &athresp) const
{
   EthResponse *response = athresp.add_eth_response();
   evm_uint256be current_block;
   to_evm_uint256be(kvbStorage.current_block_number(), &current_block);
   response->set_data(current_block.bytes, sizeof(evm_uint256be));

   return true;
}

/**
 * Get the code stored for a contract.
 */
bool com::vmware::athena::KVBCommandsHandler::handle_eth_getCode(
   AthenaRequest &athreq,
   KVBStorage &kvbStorage,
   AthenaResponse &athresp) const
{
   const EthRequest request = athreq.eth_request(0);
   evm_address account;
   std::copy(request.addr_to().begin(), request.addr_to().end(),
             account.bytes);
   //TODO(BWF): now that we're using KVB for storage, we can handle the block
   //number parameter

   std::vector<uint8_t> code;
   evm_uint256be hash;
   if (kvbStorage.get_code(account, code, hash)) {
      EthResponse *response = athresp.add_eth_response();
      response->set_data(std::string(code.begin(), code.end()));
   } else {
      ErrorResponse *error = athresp.add_error_response();
      error->set_description("No code found at given address");
   }

   return true;
}

/**
 * Get the data stored for the given contract at the given location
 */
bool com::vmware::athena::KVBCommandsHandler::handle_eth_getStorageAt(
   AthenaRequest &athreq,
   KVBStorage &kvbStorage,
   AthenaResponse &athresp) const
{
   const EthRequest request = athreq.eth_request(0);

   evm_address account;
   std::copy(request.addr_to().begin(), request.addr_to().end(),
             account.bytes);
   evm_uint256be key;
   std::copy(request.data().begin(), request.data().end(), key.bytes);
   //TODO(BWF): now that we're using KVB for storage, we can support the block
   //argument

   evm_uint256be data = kvbStorage.get_storage(account, key);
   EthResponse *response = athresp.add_eth_response();
   response->set_id(request.id());
   response->set_data(data.bytes, sizeof(data));

   return true;
}

/**
 * Extract "from" address from request+signature.
 */
void com::vmware::athena::KVBCommandsHandler::recover_from(
   const EthRequest &request, evm_address *sender) const
{
   static const std::vector<uint8_t> empty;

   if (request.has_sig_v() &&
       request.has_sig_r() && request.sig_r().size() == sizeof(evm_uint256be) &&
       request.has_sig_s() && request.sig_s().size() == sizeof(evm_uint256be)) {
      // First we have to reconstruct the original message
      RLPBuilder rlpb;
      rlpb.start_list();

      int8_t actualV;
      uint64_t chainID = request.sig_v();
      if (chainID > 28) {
         // EIP155
         rlpb.add(empty); // Signature S
         rlpb.add(empty); // Signature R

         if (chainID % 2) {
            actualV = 0;
            chainID = (chainID - 35) / 2;
         } else {
            actualV = 1;
            chainID = (chainID - 26) / 2;
         }
         rlpb.add(chainID); // Signature V
      } else if (chainID >= 27) {
         actualV = chainID - 27;
         chainID = 0;
      }

      if (request.has_data()) {
         rlpb.add(request.data());
      } else {
         rlpb.add(empty);
      }

      if (request.has_value()) {
         rlpb.add(request.value());
      } else {
         rlpb.add(empty);
      }

      if (request.has_addr_to()) {
         rlpb.add(request.addr_to());
      } else {
         rlpb.add(empty);
      }

      if (request.has_gas()) {
         rlpb.add(request.gas());
      } else {
         rlpb.add(empty);
      }

      if (request.has_gas_price()) {
         rlpb.add(request.gas_price());
      } else {
         rlpb.add(empty);
      }

      if (request.has_nonce()) {
         rlpb.add(request.nonce());
      } else {
         rlpb.add(empty);
      }

      std::vector<uint8_t> rlp = rlpb.build();
      evm_uint256be rlp_hash = com::vmware::athena::EthHash::keccak_hash(rlp);

      // Then we can check it against the signature.

      evm_uint256be sigR;
      std::copy(request.sig_r().begin(), request.sig_r().end(), sigR.bytes);
      evm_uint256be sigS;
      std::copy(request.sig_s().begin(), request.sig_s().end(), sigS.bytes);

      *sender = verifier_.ecrecover(rlp_hash, actualV, sigR, sigS);
   }
}

/**
 * Pass a transaction or call to the EVM for execution.
 */
evm_result com::vmware::athena::KVBCommandsHandler::run_evm(
   const EthRequest &request,
   KVBStorage &kvbStorage,
   evm_uint256be &txhash /* OUT */) const
{
   evm_message message;
   evm_result result;

   memset(&message, 0, sizeof(message));
   memset(&result, 0, sizeof(result));

   if (request.has_addr_from()) {
      // TODO: test & return error if needed
      assert(20 == request.addr_from().length());
      memcpy(message.sender.bytes, request.addr_from().c_str(), 20);

      if (request.has_sig_v() && request.has_sig_r() && request.has_sig_s()) {
         evm_address sig_from;
         recover_from(request, &sig_from);

         if (message.sender != sig_from) {
            // TODO: return error, but let's get this check working first
            LOG4CPLUS_FATAL(logger, "Message sender does not match signature");
            assert(false);
         }
      }
   } else {
      recover_from(request, &message.sender);
   }

   if (request.has_data()) {
      message.input_data =
         reinterpret_cast<const uint8_t*>(request.data().c_str());
      message.input_size = request.data().length();
   }

   if (request.has_value()) {
      size_t req_offset, val_offset;
      if (request.value().size() > sizeof(evm_uint256be)) {
         // TODO: this should probably throw an error instead
         req_offset = request.value().size()-sizeof(evm_uint256be);
         val_offset = 0;
      } else {
         req_offset = 0;
         val_offset = sizeof(evm_uint256be)-request.value().length();
      }
      std::copy(request.value().begin()+req_offset, request.value().end(),
                message.value.bytes+val_offset);
   }

   // TODO: get this from the request
   message.gas = 1000000;

   if (request.has_addr_to()) {
      message.kind = EVM_CALL;

      // TODO: test & return error if needed
      assert(20 == request.addr_to().length());
      memcpy(message.destination.bytes, request.addr_to().c_str(), 20);

      athevm_.run(message, kvbStorage, result);
   } else {
      message.kind = EVM_CREATE;

      assert(!kvbStorage.is_read_only());
      athevm_.create(message, kvbStorage, result);
   }

   LOG4CPLUS_INFO(logger, "Execution result -" <<
                  " status_code: " << result.status_code <<
                  " gas_left: " << result.gas_left <<
                  " output_size: " << result.output_size);

   if (result.status_code != EVM_SUCCESS) {
      // If the transaction failed, don't record any of its side effects.
      // TODO: except gas deduction?
      kvbStorage.reset();
   }

   if (!kvbStorage.is_read_only()) {
      // If this is a transaction, and not just a call, record it.
      txhash = record_transaction(message, request, result, kvbStorage);
   }

   return result;
}

/**
 * Increment the sender's nonce, Add the transaction and write a block with
 * it. Message call depth must be zero.
 */
evm_uint256be com::vmware::athena::KVBCommandsHandler::record_transaction(
   const evm_message &message,
   const EthRequest &request,
   const evm_result &result,
   KVBStorage &kvbStorage) const
{
   uint64_t nonce;
   if (request.has_nonce()) {
      nonce = static_cast<uint64_t>(request.nonce());
   } else {
      nonce = kvbStorage.get_nonce(message.sender)+1;
      kvbStorage.set_nonce(message.sender, nonce);
   }

   // "to" is empty if this was a create
   evm_address to = result.create_address == zero_address ?
      message.destination : zero_address;

   uint64_t gas_price = 0;
   if (request.has_gas_price()) {
      gas_price = request.gas_price();
   }

   // TODO: move this to a utility function so recover_from can use it to
   evm_uint256be sig_r;
   evm_uint256be sig_s;
   uint64_t sig_v;
   if (request.has_sig_r() && request.has_sig_s() && request.has_sig_v()) {
      std::copy(request.sig_r().begin(), request.sig_r().end(), sig_r.bytes);
      std::copy(request.sig_s().begin(), request.sig_s().end(), sig_s.bytes);
      sig_v = request.sig_v();
   } else {
      sig_r = zero_hash;
      sig_s = zero_hash;
      sig_v = 0;
   }

   uint64_t transfer_val = from_evm_uint256be(&message.value);
   uint64_t gas_limit = static_cast<uint64_t>(request.gas());
   EthTransaction tx = {
      nonce,
      zero_hash,      // block_hash: will be set during write_block
      0,              // block_number: will be set during write_block
      message.sender, // from
      to,
      result.create_address,
      std::vector<uint8_t>(message.input_data,
                           message.input_data+message.input_size),
      result.status_code,
      transfer_val,   // value
      gas_price,
      gas_limit,      // TODO: also record gas used?
      sig_r,
      sig_s,
      sig_v
   };
   kvbStorage.add_transaction(tx);

   evm_uint256be txhash = tx.hash();
   LOG4CPLUS_DEBUG(logger, "Recording transaction " << txhash);

   assert(message.depth == 0);
   kvbStorage.write_block();

   return txhash;
}<|MERGE_RESOLUTION|>--- conflicted
+++ resolved
@@ -31,17 +31,12 @@
 using namespace boost::program_options;
 
 com::vmware::athena::KVBCommandsHandler::KVBCommandsHandler(EVM &athevm,
-<<<<<<< HEAD
-                                                            EthSign &verifier) :
-   athevm_(athevm),
-   verifier_(verifier),
-   logger(log4cplus::Logger::getInstance("com.vmware.athena"))
-=======
+                                                            EthSign &verifier,
                                                             variables_map &config_map) :
    logger(log4cplus::Logger::getInstance("com.vmware.athena")),
    athevm_(athevm),
+   verifier_(verifier),
    config(config_map)
->>>>>>> 6a4f85f2
 {
    // no other initialization necessary
 }
@@ -138,20 +133,7 @@
    const EthRequest request = athreq.eth_request(0);
 
    evm_uint256be txhash;
-<<<<<<< HEAD
    evm_result &&result = run_evm(request, kvbStorage, txhash);
-=======
-   run_evm(request, kvbStorage, txhash);
-
-   // The result of run_evm is ignored here. As noted below, nothing currently
-   // causes transactions to fail in a way that they do not get recorded. We
-   // always return the transaction hash to the application here, and it must
-   // fetch the receipt to find out the result.
-
-   EthResponse *response = athresp.add_eth_response();
-   response->set_id(request.id());
-   response->set_data(txhash.bytes, sizeof(evm_uint256be));
->>>>>>> 6a4f85f2
 
    if (txhash != zero_hash) {
       EthResponse *response = athresp.add_eth_response();
