--- conflicted
+++ resolved
@@ -157,15 +157,12 @@
             <version>2.3.0</version>
         </dependency>
 
-<<<<<<< HEAD
-=======
 		<!-- https://mvnrepository.com/artifact/com.google.guava/guava -->
 		<dependency>
 		    <groupId>com.google.guava</groupId>
 		    <artifactId>guava</artifactId>
 		    <version>27.0-jre</version>
 		</dependency>
->>>>>>> f2d6ef1b
     </dependencies>
 
 
