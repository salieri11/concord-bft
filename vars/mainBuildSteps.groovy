import groovy.json.*

def call(){
  def agentLabel = "genericVM"
  def genericTests = true
  def memory_leak_job = "BlockchainMemoryLeakTesting"

   if (env.JOB_NAME == memory_leak_job) {
    echo "Jenkins job for Memory Leak Test Run"
    agentLabel = "MemoryLeakTesting"
    genericTests = false
  }  else {
    echo "Jenkins job for Generic Test Run"
  }

  pipeline {
    agent { label agentLabel }
    tools {
        nodejs 'Node 8.9.1'
    }
    parameters {
      booleanParam defaultValue: false, description: "Whether to deploy the docker images for production. REQUIRES A VERSION NUMBER IN THE 'version_param' FIELD.", name: "deploy"
      string defaultValue: "",
             description: "The version number for releases. Used as a tag in DockerHub and GitHub.  REQUIRED IF THE 'deploy' CHECKBOX IS CHECKED.",
             name: "version_param"

      string defaultValue: "",
             description: "Blockchain commit or branch to use.  Providing a branch name will pull the branch's latest commit.",
             name: "blockchain_branch_or_commit"
      string defaultValue: "",
             description: "Shared Jenkins lib branch to use.",
             name: "shared_lib_branch"
    }
    stages {
      stage("Display node info"){
        steps{
          sh '''
            set +x
            echo Jenkins node information:
            ifconfig | grep -A 2 "ens"
            set -x
          '''
        }
      }

      stage("Check parameters"){
        steps{
          script{
            errString = "Parameter check error: "

            if (params.deploy && (!params.version_param || !params.version_param.trim())){
              throw new Exception (errString + "A version number must be entered when the 'deploy' checkbox is checked.")
            }
          }
        }
      }

      stage("Clean") {
        steps {
          cleanWs()
        }
      }

      stage('Fetch source code') {
        parallel {
          stage("Fetch blockchain repo source") {
            steps {
              sh 'mkdir blockchain'
              dir('blockchain') {
                script {
                  env.commit = getRepoCode("git@github.com:vmwathena/blockchain.git", params.blockchain_branch_or_commit)
                }
              }
            }
          }
          stage('Fetch VMware blockchain hermes-data source') {
            steps {
              sh 'mkdir hermes-data'
              dir('hermes-data') {
                script {
                  env.actual_hermes_data_fetched = getRepoCode("git@github.com:vmwathena/hermes-data","master")
                }
                sh 'git checkout master'
              }
            }
          }
        }
      }

      stage("Copy dependencies") {
        parallel {
          stage("Copy googletest") {
            steps() {
              sh 'mkdir googletest'
              dir('googletest') {
                sh 'cp -ar /var/jenkins/workspace/googletest/* .'
              }
            }
          }
          stage("Copy evmjit") {
            steps() {
              sh 'mkdir evmjit'
              dir('evmjit') {
                sh 'cp -ar /var/jenkins/workspace/evmjit/* .'
              }
            }
          }
          stage("Copy etherium tests") {
            steps() {
              sh 'mkdir ethereum_tests'
              dir('ethereum_tests') {
                sh 'cp -ar /var/jenkins/workspace/ethereum_tests/* .'
              }
            }
          }
          stage("Install node package dependencies") {
            steps() {
              dir('blockchain/ui') {
                sh 'npm install'
              }
            }
          }
        }
      }

      stage('Write version for GUI') {
        steps() {
          dir('blockchain') {
            script {
              version = env.version_param ? env.version_param : env.commit
              env.version_json = createVersionInfo(version, env.commit)
            }
            // The groovy calls to create directories and files fail, only in Jenkins,
            // so do those in a shell block.  Jenkins has some quirky ideas of security?
            sh '''
              dir=ui/src/static/data
              mkdir -p ${dir}
              echo ${version_json} > ${dir}/version.json
            '''
          }
        }
      }

      stage("Configure docker and git") {
        steps {
          // Docker will fail to launch unless we fix up this DNS stuff.  It will try to use Google's
          // DNS servers by default, and here in VMware's network, we can't do that.
          // Also, since this will run on a VM which may have been deployed anywhere in the world,
          // do not hard code the DNS values.  Always probe the current environment and write
          // this file.
          // Reference: https://development.robinwinslow.uk/2016/06/23/fix-docker-networking-dns/
          withCredentials([string(credentialsId: 'BUILDER_ACCOUNT_PASSWORD', variable: 'PASSWORD')]) {
            sh '''
              DNS_JSON_STRING=$(echo {\\"dns\\": [\\"`nmcli dev show | grep 'IP4.DNS' | cut --delimiter=':' --fields=2 | xargs | sed 's/\\s/", "/g'`\\"]})
              echo "${PASSWORD}" | sudo -S ls > /dev/null
              echo $DNS_JSON_STRING | sudo tee -a /etc/docker/daemon.json
              sudo service docker restart
            '''
          }

          withCredentials([string(credentialsId: 'ATHENA_DEPLOYER_ARTIFACTORY_PASSWORD', variable: 'ARTIFACTORY_PASSWORD')]) {
            sh '''
              docker login -u athena-deployer -p "${ARTIFACTORY_PASSWORD}" athena-docker-local.artifactory.eng.vmware.com
            '''
          }

          // To invoke "git tag" and commit that change, git wants to know who we are.
          // This will be set up in template VM version 5, at which point these commands can
          // be removed.
          sh '''
            git config --global user.email "vmwathenabot@vmware.com"
            git config --global user.name "build system"
          '''

          // Set up repo variables.
          script {
            env.docker_tag = env.version_param ? env.version_param : env.commit
            env.release_repo = "vmwblockchain"
            env.internal_repo_name = "athena-docker-local"
            env.internal_repo = env.internal_repo_name + ".artifactory.eng.vmware.com"

            // These are constants which mirror the DockerHub repos.  DockerHub is only used for publishing releases.
            env.release_concord_repo = env.release_repo + "/concord-core"
            env.release_helen_repo = env.release_repo + "/concord-ui"
            env.release_ethrpc_repo = env.release_repo + "/ethrpc"
            env.release_fluentd_repo = env.release_repo + "/fluentd"
            env.release_ui_repo = env.release_repo + "/ui"
            env.release_asset_transfer_repo = env.release_repo + "/asset-transfer"

            // These are constants which mirror the internal artifactory repos.  We put all merges
            // to master in the internal VMware artifactory.
            env.internal_concord_repo = env.release_concord_repo.replace(env.release_repo, env.internal_repo)
            env.internal_helen_repo = env.internal_repo + "/helen"
            env.internal_ethrpc_repo = env.release_ethrpc_repo.replace(env.release_repo, env.internal_repo)
            env.internal_fluentd_repo = env.release_fluentd_repo.replace(env.release_repo, env.internal_repo)
            env.internal_ui_repo = env.release_ui_repo.replace(env.release_repo, env.internal_repo)
            env.internal_asset_transfer_repo = env.release_asset_transfer_repo.replace(env.release_repo, env.internal_repo)
          }

          // Docker-compose picks up values from the .env file in the directory from which
          // docker-compose is run.
          withCredentials([string(credentialsId: 'BUILDER_ACCOUNT_PASSWORD', variable: 'PASSWORD')]) {
            sh '''
              echo "${PASSWORD}" | sudo -S ls
              sudo cat >blockchain/docker/.env <<EOF
concord_repo=${internal_concord_repo}
concord_tag=${docker_tag}
helen_repo=${internal_helen_repo}
helen_tag=${docker_tag}
ethrpc_repo=${internal_ethrpc_repo}
ethrpc_tag=${docker_tag}
fluentd_repo=${internal_fluentd_repo}
fluentd_tag=${docker_tag}
ui_repo=${internal_ui_repo}
ui_tag=${docker_tag}
asset_transfer_repo=${internal_asset_transfer_repo}
asset_transfer_tag=${docker_tag}
commit_hash=${commit}
EOF
              cp blockchain/docker/.env blockchain/hermes/
            '''
          }
        }
      }

      stage("Build") {
        steps {
          dir('blockchain') {
            sh '''
              ./buildall.sh
            '''
          }
        }
      }

      stage("Run tests in containers") {
        steps {
          dir('blockchain/hermes'){
            withCredentials([string(credentialsId: 'BUILDER_ACCOUNT_PASSWORD', variable: 'PASSWORD')]) {
              script {
                env.test_log_root = new File(env.WORKSPACE, "testLogs").toString()
                env.ui_test_logs = new File(env.test_log_root, "UI").toString()
                env.asset_transfer_test_logs = new File(env.test_log_root, "AssetTransfer").toString()
                env.core_vm_test_logs = new File(env.test_log_root, "CoreVM").toString()
                env.helen_api_test_logs = new File(env.test_log_root, "HelenAPI").toString()
                env.extended_rpc_test_logs = new File(env.test_log_root, "ExtendedRPC").toString()
                env.regression_test_logs = new File(env.test_log_root, "Regression").toString()
                env.statetransfer_test_logs = new File(env.test_log_root, "StateTransfer").toString()
                env.mem_leak_test_logs = new File(env.test_log_root, "MemoryLeak").toString()

                if (genericTests) {
                  sh '''
                    # So test suites not using sudo can write to test_logs.
                    mkdir "${test_log_root}"

                    echo "${PASSWORD}" | sudo -S ./main.py AssetTransferTests --dockerComposeFile ../docker/docker-compose.yml --resultsDir "${asset_transfer_test_logs}"
                    echo "${PASSWORD}" | sudo -S ./main.py CoreVMTests --dockerComposeFile ../docker/docker-compose.yml --resultsDir "${core_vm_test_logs}"
                    echo "${PASSWORD}" | sudo -S ./main.py HelenAPITests --dockerComposeFile ../docker/docker-compose.yml --resultsDir "${helen_api_test_logs}"
                    echo "${PASSWORD}" | sudo -S ./main.py ExtendedRPCTests --dockerComposeFile ../docker/docker-compose.yml --resultsDir "${extended_rpc_test_logs}"
                    echo "${PASSWORD}" | sudo -S ./main.py RegressionTests --dockerComposeFile ../docker/docker-compose.yml --resultsDir "${regression_test_logs}"
                    echo "${PASSWORD}" | sudo -S ./main.py SimpleStateTransferTest --dockerComposeFile ../docker/docker-compose.yml --resultsDir "${statetransfer_test_logs}"

                    cd suites ; echo "${PASSWORD}" | sudo -SE ./memory_leak_test.sh --testSuite CoreVMTests --repeatSuiteRun 2 --tests vmArithmeticTest/add0.json --resultsDir ${mem_leak_test_logs} ; cd ..

                    # We need to delete the database files before running UI tests because
                    # Selenium cannot launch Chrome with sudo.  (The only reason Hermes
                    # needs to be run with sudo is so it can delete any existing DB files.)
                    echo "${PASSWORD}" | sudo -S rm -rf ../docker/rocksdbdata*
                    echo "${PASSWORD}" | sudo -S rm -rf ../docker/cockroachDB
                    ./main.py UiTests --dockerComposeFile ../docker/docker-compose.yml --resultsDir "${ui_test_logs}"
                  '''
                }
                if (env.JOB_NAME == memory_leak_job) {
                  sh '''
                    echo "Running Entire Testsuite: Memory Leak..."
                    cd suites ; echo "${PASSWORD}" | sudo -SE ./memory_leak_test.sh --testSuite CoreVMTests --repeatSuiteRun 5 --resultsDir ${mem_leak_test_logs}
                  '''
                }
              }
            }
          }
        }
      }

      stage ("Post Memory Leak Testrun") {
        when {
          expression { env.JOB_NAME == memory_leak_job }
        }
        stages {
          stage('Push memory leak summary into repo') {
            steps {
              dir('hermes-data/memory_leak_test') {
                  pushMemoryLeakSummary()
              }
            }
          }
          stage ('Send Memory Leak Alert Notification') {
            steps {
                dir('hermes-data/memory_leak_test') {
                    script {
                        memory_leak_spiked_log = new File(env.mem_leak_test_logs, "memory_leak_spiked.log").toString()
                        if (fileExists(memory_leak_spiked_log)) {
                            echo 'ALERT: Memory Leak spiked up'

                            memory_leak_alert_notification_address_file = "memory_leak_alert_recipients.txt"
                            if (fileExists(memory_leak_alert_notification_address_file)) {
                                memory_leak_alert_notification_recipients = readFile(memory_leak_alert_notification_address_file).replaceAll("\n", " ")
                                echo 'Sending ALERT email notification...'
                                emailext body: "Memory Leak Spiked up in build: ${env.BUILD_NUMBER}\n\n More info at: ${env.BUILD_URL}\nDownload Valgrind Log file (could be > 10 MB): ${env.BUILD_URL}artifact/testLogs/MemoryLeak/valgrind_concord1.log\n\nGraph: ${JOB_URL}plot",
                                to: memory_leak_alert_notification_recipients,
                                subject: "ALERT: Memory Leak Spiked up in build ${env.BUILD_NUMBER}"
                            }
                        }
                    }
                }
            }
          }
          stage ('Graph') {
            steps {
              plot csvFileName: 'plot-leaksummary.csv',
                csvSeries: [[
                            file: 'memory_leak_summary.csv',
                            exclusionValues: '',
                            displayTableFlag: false,
                            inclusionFlag: 'OFF',
                            url: '']],
              group: 'Memory Leak',
              title: 'Memory Leak Summary',
              style: 'line',
              exclZero: false,
              keepRecords: false,
              logarithmic: false,
              numBuilds: '',
              useDescr: false,
              yaxis: 'Leak Summary (bytes)',
              yaxisMaximum: '',
              yaxisMinimum: ''
            }
          }
        }
      }

      stage("Save to artifactory"){
        when {
          expression {
            return JOB_NAME == "Blockchain Master/master"
          }
        }
        steps{
          withCredentials([string(credentialsId: 'ATHENA_DEPLOYER_ARTIFACTORY_PASSWORD', variable: 'ARTIFACTORY_PASSWORD')]) {
            sh '''
              docker login -u athena-deployer -p "${ARTIFACTORY_PASSWORD}" athena-docker-local.artifactory.eng.vmware.com
            '''
          }

          script {
<<<<<<< HEAD
            // Pass in false for whether to tag as latest because VMware's
            // artifactory does not allow re-using a tag.
            pushDockerImage(env.internal_concord_repo, env.docker_tag, false)
            pushDockerImage(env.internal_helen_repo, env.docker_tag, false)
            pushDockerImage(env.internal_ethrpc_repo, env.docker_tag, false)
            pushDockerImage(env.internal_fluentd_repo, env.docker_tag, false)
            pushDockerImage(env.internal_ui_repo, env.docker_tag, false)
            pushDockerImage(env.internal_asset_transfer_repo, env.docker_tag, false)
=======
            withCredentials([string(credentialsId: 'ARTIFACTORY_API_KEY', variable: 'ARTIFACTORY_API_KEY')]) {
              // Pass in false for whether to tag as latest because VMware's
              // artifactory does not allow re-using a tag.
              pushDockerImage(env.internal_concord_repo, env.docker_tag, false)
              pushDockerImage(env.internal_helen_repo, env.docker_tag, false)
              pushDockerImage(env.internal_ethrpc_repo, env.docker_tag, false)
              pushDockerImage(env.internal_fluentd_repo, env.docker_tag, false)
              pushDockerImage(env.internal_ui_repo, env.docker_tag, false)
            }
>>>>>>> a96b01b2
          }

          sh '''
            docker logout
          '''
        }
      }

      stage("Release") {
        when {
          environment name: 'deploy', value: 'true'
        }
        steps {
          dir('blockchain') {
            createAndPushGitTag(env.version_param)
          }

          withCredentials([string(credentialsId: 'BLOCKCHAIN_REPOSITORY_WRITER_PWD', variable: 'DOCKERHUB_PASSWORD')]) {
            sh '''
              docker logout
              docker login -u blockchainrepositorywriter -p "${DOCKERHUB_PASSWORD}"
            '''
          }

          script {
            sh '''
              docker tag ${internal_concord_repo}:${docker_tag} ${release_concord_repo}:${docker_tag}
              docker tag ${internal_helen_repo}:${docker_tag} ${release_helen_repo}:${docker_tag}
              docker tag ${internal_ethrpc_repo}:${docker_tag} ${release_ethrpc_repo}:${docker_tag}
              docker tag ${internal_fluentd_repo}:${docker_tag} ${release_fluentd_repo}:${docker_tag}
              docker tag ${internal_ui_repo}:${docker_tag} ${release_ui_repo}:${docker_tag}
              docker tag ${internal_asset_transfer_repo}:${docker_tag} ${release_asset_transfer_repo}:${docker_tag}
            '''
            pushDockerImage(env.release_concord_repo, env.docker_tag, true)
            pushDockerImage(env.release_helen_repo, env.docker_tag, true)
            pushDockerImage(env.release_ethrpc_repo, env.docker_tag, true)
            pushDockerImage(env.release_fluentd_repo, env.docker_tag, true)
            pushDockerImage(env.release_ui_repo, env.docker_tag, true)
            pushDockerImage(env.release_asset_transfer_repo, env.docker_tag, true)
          }

          sh '''
            docker logout
          '''

          dir('blockchain/vars') {
            script {
              release_notification_address_file = "release_notification_recipients.txt"

              if (fileExists(release_notification_address_file)) {
                release_notification_recipients = readFile(release_notification_address_file).replaceAll("\n", " ")
                emailext body: "Changes: \n" + getChangesSinceLastTag(),
                     to: release_notification_recipients,
                     subject: "[Build] Concord version " + env.version_param + " has been pushed to DockerHub."
              }
            }
          }
        }
      }
    }// End stages

    post {
      always {
        // Files created by the docker run belong to root because they were created by the docker process.
        // That will make the subsequent run unable to clean the workspace.  Just make the entire workspace dir
        // belong to builder to catch any future files.
        dir(env.WORKSPACE){
          withCredentials([string(credentialsId: 'BUILDER_ACCOUNT_PASSWORD', variable: 'PASSWORD')]) {
            sh '''
              echo "${PASSWORD}" | sudo -S chown -R builder:builder .
            '''
          }
        }

        archiveArtifacts artifacts: "**/*.log", allowEmptyArchive: true
        archiveArtifacts artifacts: "**/*.json", allowEmptyArchive: true
        archiveArtifacts artifacts: "**/*.html", allowEmptyArchive: true

        echo 'Sending email notification...'
        emailext body: "${currentBuild.currentResult}: Job ${env.JOB_NAME} build ${env.BUILD_NUMBER}\n More info at: ${env.BUILD_URL}",
        recipientProviders: [[$class: 'DevelopersRecipientProvider'], [$class: 'RequesterRecipientProvider']],
        subject: "Jenkins Build ${currentBuild.currentResult}: Job ${env.JOB_NAME}"

      }
    }
  }
}

// The user's parameter is top priority, and if it fails, let an exception be thrown.
// First, tries to fetch at branch_or_commit.
// Next, get master.
// Next, try to get BRANCH_NAME.  If getting BRANCH_NAME fails, we are probably testing
// a branch that is in only in one or two of the repos.  That's fine.
// Returns the short form commit hash.
String getRepoCode(repo_url, branch_or_commit){
  refPrefix = "refs/heads/"

  if (branch_or_commit && branch_or_commit.trim()){
    // We don't know if this was a branch or a commit, so don't add the refPrefix.
    checkoutRepo(repo_url, branch_or_commit)
  }else if (env.BRANCH_NAME && env.BRANCH_NAME.trim()){
    // When launched via the multibranch pipeline plugin, there is a BRANCH_NAME
    // environment variable.
    checkoutRepo(repo_url, refPrefix + env.BRANCH_NAME)
  }else{
    // This was launched some other way. Just get latest.
    checkoutRepo(repo_url, "master")
  }

  return sh (
    script: 'git rev-parse --short HEAD',
    returnStdout: true
  ).trim()
}

// All that varies for each repo is the branch, so wrap this very large call.
void checkoutRepo(repo_url, branch_or_commit){
  checkout([$class: 'GitSCM', branches: [[name: branch_or_commit]], doGenerateSubmoduleConfigurations: false, extensions: [[$class: 'SubmoduleOption', disableSubmodules: false, parentCredentials: true, recursiveSubmodules: true, reference: '', trackingSubmodules: false]], submoduleCfg: [], userRemoteConfigs: [[credentialsId: '27bbd815-703c-4647-909b-836919db98ef', url: repo_url]]])
}

// Given a repo and tag, pushes a docker image to whatever repo we
// are currently logged into (set up by the caller).  If tagAsLatest
// is set to true, that image will be re-tagged as latest and pushed
// again.
void pushDockerImage(repo, tag, tagAsLatest){
  // Get the component (everything after eng.vmware.com).  e.g. "test/concord-core"
  component = repo.split("eng.vmware.com")[1]
  apiLookupString = env.internal_repo_name + component + "/" + tag

  if(!existsInArtifactory(apiLookupString)){
    result = sh (
      script: "docker push ${repo}:${tag}",
    )

    if(tagAsLatest){
      sh(
        script: "docker tag ${repo}:${tag} ${repo}:latest && docker push ${repo}:latest",
      )
    }
  }
}

// Creates a git tag and commits it. Must be called when the pwd is the
// source git directory.
void createAndPushGitTag(tag){
  sh (
    script: "git tag -a ${tag} -m 'Version tag created by the build system'",
    returnStdout: false
  )

  sh (
    script: "git push origin ${tag}",
    returnStdout: false
  )
}

// Returns all changes since the last git tag.
String getChangesSinceLastTag(){
  return sh (
    script: 'git log `git tag -l --sort=-v:refname | head -n 1`..HEAD',
    returnStdout: true
  ).trim()
}

// Use groovy to create and return json for the version and commit
// for this run.
void createVersionInfo(version, commit){
  versionObject = [:]
  versionObject.version = version
  versionObject.commit = commit
  return new JsonOutput().toJson(versionObject)
}

void pushMemoryLeakSummary(){
  echo "git add"
  sh (
    script: "git add memory_leak_summary.csv",
    returnStdout: false
  )
  echo "git commit"
  sh (
    script: "git commit -m 'Update memory leak summary data'",
    returnStdout: false
  )

  echo "git push"
  sh (
    script: "git push origin master",
    returnStdout: false
  )
}

// Uses the artifactory REST API to return whether the passed in object
// exists in the VMware artifactory. The passed in object is the path
// seen in the Artifactory GUI.  e.g.
// athena-docker-local/test/concord-core/2ef3010
Boolean existsInArtifactory(String path){
  echo "Checking for existence of '" + path + "' in the VMware artifactory"
  found = false
  baseUrl = "https://build-artifactory.eng.vmware.com/artifactory/api/storage/"
  curlCommand = "curl -s -H 'X-JFrog-Art-Api: " + env.ARTIFACTORY_API_KEY + "' " + baseUrl + path

  resultJson = sh(
    script: curlCommand,
    returnStdout: true
  )

  // If it is there, we get a structure like this:
  // {
  //   "repo" : "athena-docker-local",
  //   "path" : "/test/concord-core/2ef3010",
  //   ...
  //
  // If not, we get:
  // {
  //   "errors" : [ {
  //     "status" : 404,
  //     "message" : "Unable to find item"
  //   } ]
  // }

  resultObj = new JsonSlurperClassic().parseText(resultJson)
  
  if (resultObj.path){
    echo "Found " + path
    return true
  }else{
    echo "Did not find " + path
    return false
  }
}<|MERGE_RESOLUTION|>--- conflicted
+++ resolved
@@ -354,16 +354,6 @@
           }
 
           script {
-<<<<<<< HEAD
-            // Pass in false for whether to tag as latest because VMware's
-            // artifactory does not allow re-using a tag.
-            pushDockerImage(env.internal_concord_repo, env.docker_tag, false)
-            pushDockerImage(env.internal_helen_repo, env.docker_tag, false)
-            pushDockerImage(env.internal_ethrpc_repo, env.docker_tag, false)
-            pushDockerImage(env.internal_fluentd_repo, env.docker_tag, false)
-            pushDockerImage(env.internal_ui_repo, env.docker_tag, false)
-            pushDockerImage(env.internal_asset_transfer_repo, env.docker_tag, false)
-=======
             withCredentials([string(credentialsId: 'ARTIFACTORY_API_KEY', variable: 'ARTIFACTORY_API_KEY')]) {
               // Pass in false for whether to tag as latest because VMware's
               // artifactory does not allow re-using a tag.
@@ -372,8 +362,8 @@
               pushDockerImage(env.internal_ethrpc_repo, env.docker_tag, false)
               pushDockerImage(env.internal_fluentd_repo, env.docker_tag, false)
               pushDockerImage(env.internal_ui_repo, env.docker_tag, false)
-            }
->>>>>>> a96b01b2
+              pushDockerImage(env.internal_asset_transfer_repo, env.docker_tag, false)
+            }
           }
 
           sh '''
