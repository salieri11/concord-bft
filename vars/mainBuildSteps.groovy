def call(){
  pipeline {
    agent any
    tools {
        nodejs 'Node 8.9.1'
    }
    parameters {
      booleanParam defaultValue: false, description: 'If tests pass, deploy the docker images for production', name: 'Deploy'
      string defaultValue: '',
             description: 'Athena commit or branch to use.  Providing a branch name will pull the branch\'s latest commit.',
             name: 'athena_branch_or_commit'
      string defaultValue: '',
             description: 'Helen commit or branch to use.  Providing a branch name will pull the branch\'s latest commit.',
             name: 'helen_branch_or_commit'
      string defaultValue: '',
             description: 'Hermes commit or branch to use.  Providing a branch name will pull the branch\'s latest commit.',
             name: 'hermes_branch_or_commit'
    }
    stages {
      stage('Clean') {
        steps {
          cleanWs()
        }
      }
      stage('Fetch all source code') {
        parallel {
          stage('Fetch Athena source') {
            steps {
              echo "Athena branch/commit: ${params.athena_branch_or_commit}"
              sh 'mkdir athena'
              dir('athena') {
                getRepoCode("https://github.com/vmwathena/athena", params.athena_branch_or_commit)
              }
            }
          }
          stage('Fetch Helen source') {
            steps {
              echo "Helen branch/commit: ${params.helen_branch_or_commit}"
              sh 'mkdir helen'
              dir('helen') {
                getRepoCode("https://github.com/vmwathena/helen", params.helen_branch_or_commit)
              }
            }
          }
          stage('Fetch Hermes source') {
            steps {
              echo "Hermes branch/commit: ${params.hermes_branch_or_commit}"
              sh 'mkdir hermes'
              dir('hermes') {
                getRepoCode("https://github.com/vmwathena/hermes", params.hermes_branch_or_commit)
              }
            }
          }
        }
      }
      stage('Copy dependencies') {
        parallel {
          stage('Copy googletest') {
            steps() {
              sh 'mkdir googletest'
              dir('googletest') {
                sh 'cp -ar /var/jenkins/workspace/googletest/* .'
              }
            }
          }
          stage('Copy evmjit') {
            steps() {
              sh 'mkdir evmjit'
              dir('evmjit') {
                sh 'cp -ar /var/jenkins/workspace/evmjit/* .'
              }
            }
          }
          stage('Copy etherium tests') {
            steps() {
              sh 'mkdir ethereum_tests'
              dir('ethereum_tests') {
                sh 'cp -ar /var/jenkins/workspace/ethereum_tests/* .'
              }
            }
          }
        }
      }
      // stage('test email') {
      //   steps() {
      //     script {
      //       emailext (
      //         subject: "STARTED: Job '${env.JOB_NAME} [${env.BUILD_NUMBER}]'",
      //         body: """<p>STARTED: Job '${env.JOB_NAME} [${env.BUILD_NUMBER}]':</p>
      //           <p>Check console output at "<a href="${env.BUILD_URL}">${env.JOB_NAME} [${env.BUILD_NUMBER}]</a>"</p>""",
      //         recipientProviders: [[$class: 'DevelopersRecipientProvider']],
      //         to: "rvollmar@vmware.com"
      //       )
      //     }
      //   }
      // }
      stage('Build products') {
        parallel {
          stage('Build Athena') {
            steps {
<<<<<<< HEAD
              dir('athena') {
=======
              echo "Athena branch/commit: ${params.athena_branch_or_commit}"
              sh 'mkdir athena'
              dir('athena') {
                getRepoCode("https://github.com/vmwathena/athena", params.athena_branch_or_commit)
>>>>>>> 9c6b522d
                sh '''currentDir=`pwd`
                sed -i\'\' "s?/tmp/genesis.json?${currentDir}/test/resources/genesis.json?g" resources/athena1.config
                sed -i\'\' "s?/tmp/genesis.json?${currentDir}/test/resources/genesis.json?g" resources/athena2.config
                sed -i\'\' "s?/tmp/genesis.json?${currentDir}/test/resources/genesis.json?g" resources/athena3.config
                sed -i\'\' "s?/tmp/genesis.json?${currentDir}/test/resources/genesis.json?g" resources/athena4.config

                git submodule init
                git submodule update --recursive
                mkdir -p build
                cd build
                cmake ..
                make'''
              }
            }
          }
          stage('Build Helen') {
            steps {
<<<<<<< HEAD
              dir('helen') {
=======
              echo "Helen branch/commit: ${params.helen_branch_or_commit}"
              sh 'mkdir helen'
              dir('helen') {
                getRepoCode("https://github.com/vmwathena/helen", params.helen_branch_or_commit)
>>>>>>> 9c6b522d
                sh 'mvn clean install package'
                //  Maybe add those tests here at some point. Need investigation and config.
                //              dir('webapps') {
                //                sh 'npm run e2e'
                //              }
              }
            }
          }
        }
      }
      stage('Run tests') {
        steps {
<<<<<<< HEAD
          dir('hermes') {
            // configFileProvider([configFile(fileId: '092fb643-feda-4b41-b7b0-31ff7617b0c9', targetLocation: 'resources/user_config.json')]) {
            // }
=======
          echo "Hermes branch/commit: ${params.hermes_branch_or_commit}"        
          sh 'mkdir hermes'
          dir('hermes') {
            getRepoCode("https://github.com/vmwathena/hermes", params.hermes_branch_or_commit)          
            configFileProvider([configFile(fileId: '092fb643-feda-4b41-b7b0-31ff7617b0c9', targetLocation: 'resources/user_config.json')]) {
            }
>>>>>>> 9c6b522d
            sh './main.py CoreVMTests'
            sh './main.py HelenAPITests'
            sh './main.py ExtendedRPCTests'
            sh './main.py RegressionTests'
          }
        }
      }
      // stage('Build docker images') {
      //   parallel {
      //     stage('Build helen docker image') {
      //       steps {
      //         script {
      //           dir('helen') {
      //             docker.build("helen:${env.BRANCH_NAME}")
      //           }
      //         }
      //       }
      //     }
      //     stage('Build athena docker image') {
      //       steps {
      //         script {
      //           dir('athena') {
      //             sh '''sed -i\'\' "s?genesis_block.*?genesis_block=/athena/resources/genesis.json?g" resources/athena1.config
      //             sed -i\'\' "s?genesis_block.*?genesis_block=/athena/resources/genesis.json?g" resources/athena2.config
      //             sed -i\'\' "s?genesis_block.*?genesis_block=/athena/resources/genesis.json?g" resources/athena3.config
      //             sed -i\'\' "s?genesis_block.*?genesis_block=/athena/resources/genesis.json?g" resources/athena4.config'''
      //             sh "./docker-build.sh ${env.BRANCH_NAME}"
      //           }
      //         }
      //       }
      //     }
      //   }
      // }
      // stage('Prepare docker compose') {
      //   steps {
      //     sh 'mkdir docker'
      //     dir('docker') {
      //       configFileProvider([configFile(fileId: '4bcb682e-fe63-4f12-944b-a8d1f93b81eb', targetLocation: 'docker-compose.yml')]) {
      //       }
      //       sh "sed -i'' 's/{{tag}}/${env.BRANCH_NAME}/g' docker-compose.yml"
      //     }
      //   }
      // }
      // RV 2018/09/20: When this runs, the docker/cockroachdb directory has files which Jenkins cannot delete.
      //                Need to investigate.
      // stage('Run the product in containers along with the tests') {
      //   steps {
      //     dir('hermes') {
      //       configFileProvider([configFile(fileId: 'd3dd9fd0-f578-4fae-a0dd-5a9ef81698cc', targetLocation: 'resources/user_config.json')]) {
      //       }
      //       sh "sed -i'' 's/{{build_root}}/..\\/docker\\//g' resources/user_config.json"
      //       sh './main.py CoreVMTests'

      //       // RV 2018/09/20: HelenAPITests in a Docker fail.
      //       //                Need toinvestigate.
      //       // sh './main.py HelenAPITests'

      //       sh './main.py ExtendedRPCTests'
      //       sh './main.py RegressionTests'
      //     }
      //   }
      // }
      // stage('Clean containers') {
      //   steps {
      //     dir('docker') {
      //       sh "docker-compose down"
      //     }
      //   }
      // }
    }// End stages
  }
}

// The user's parameter is top priority, and if it fails, let an exception be thrown.
// Next, get master.
// Next, try to get BRANCH_NAME.  If getting BRANCH_NAME fails, we are probably testing
// a branch that is in only in one or two of the repos.  That's fine.
void getRepoCode(repo_url, branch_or_commit){
  if (branch_or_commit.trim()){
    checkoutRepo(repo_url, branch_or_commit)
  }else{
    checkoutRepo(repo_url, "master")

    try {
      checkoutRepo(repo_url, env.BRANCH_NAME)
    } catch (Exception e) {
      echo "Branch ${env.BRANCH_NAME} for ${repo_url} not found"
    }
  }
}

// All that varies for each repo is the branch, so wrap this very large call.
void checkoutRepo(repo_url, branch_or_commit){
  checkout([$class: 'GitSCM', branches: [[name: branch_or_commit]], doGenerateSubmoduleConfigurations: false, extensions: [[$class: 'SubmoduleOption', disableSubmodules: false, parentCredentials: true, recursiveSubmodules: true, reference: '', trackingSubmodules: false]], submoduleCfg: [], userRemoteConfigs: [[credentialsId: '27bbd815-703c-4647-909b-836919db98ef', url: repo_url]]])
}<|MERGE_RESOLUTION|>--- conflicted
+++ resolved
@@ -98,14 +98,7 @@
         parallel {
           stage('Build Athena') {
             steps {
-<<<<<<< HEAD
               dir('athena') {
-=======
-              echo "Athena branch/commit: ${params.athena_branch_or_commit}"
-              sh 'mkdir athena'
-              dir('athena') {
-                getRepoCode("https://github.com/vmwathena/athena", params.athena_branch_or_commit)
->>>>>>> 9c6b522d
                 sh '''currentDir=`pwd`
                 sed -i\'\' "s?/tmp/genesis.json?${currentDir}/test/resources/genesis.json?g" resources/athena1.config
                 sed -i\'\' "s?/tmp/genesis.json?${currentDir}/test/resources/genesis.json?g" resources/athena2.config
@@ -123,14 +116,7 @@
           }
           stage('Build Helen') {
             steps {
-<<<<<<< HEAD
               dir('helen') {
-=======
-              echo "Helen branch/commit: ${params.helen_branch_or_commit}"
-              sh 'mkdir helen'
-              dir('helen') {
-                getRepoCode("https://github.com/vmwathena/helen", params.helen_branch_or_commit)
->>>>>>> 9c6b522d
                 sh 'mvn clean install package'
                 //  Maybe add those tests here at some point. Need investigation and config.
                 //              dir('webapps') {
@@ -143,18 +129,7 @@
       }
       stage('Run tests') {
         steps {
-<<<<<<< HEAD
           dir('hermes') {
-            // configFileProvider([configFile(fileId: '092fb643-feda-4b41-b7b0-31ff7617b0c9', targetLocation: 'resources/user_config.json')]) {
-            // }
-=======
-          echo "Hermes branch/commit: ${params.hermes_branch_or_commit}"        
-          sh 'mkdir hermes'
-          dir('hermes') {
-            getRepoCode("https://github.com/vmwathena/hermes", params.hermes_branch_or_commit)          
-            configFileProvider([configFile(fileId: '092fb643-feda-4b41-b7b0-31ff7617b0c9', targetLocation: 'resources/user_config.json')]) {
-            }
->>>>>>> 9c6b522d
             sh './main.py CoreVMTests'
             sh './main.py HelenAPITests'
             sh './main.py ExtendedRPCTests'
