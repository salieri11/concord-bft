--- conflicted
+++ resolved
@@ -1,25 +1,3 @@
-<<<<<<< HEAD
-tree 6169137cc8b12f3263d175708f253459526bf843
-parent 5c24070a4bdab194b6aaebed9b8d246d589319ab
-parent 46ff8168eb2a73b2dd3637cad2817fbdb07856cf
-author Andrew J. Stone <andrew.j.stone.1@gmail.com> 1596154091 -0400
-committer GitHub <noreply@github.com> 1596154091 -0400
-gpgsig -----BEGIN PGP SIGNATURE-----
- 
- wsBcBAABCAAQBQJfI2DrCRBK7hj4Ov3rIwAAdHIIAH3cCSW+uhTIQy/6MBvWmkcM
- NgSGIYWfVuo50RJMQaRialhgAkb0DT4nxnVATZya2aHF/XDFESt6bRKtbQh3xmHM
- ueQ45MD/zZ2luV0griLymbn3peUfNHcVkiF1tg2qnslSyniQTq9P6vH1YjAQflFV
- dcfzsQ6+jSeGqRti1PTG4Tb6DxU7Ssc2dsagKBHkAHKPjCp41fS9P/GguUW/kmZy
- eLvdp4y+1uT53rtwB6gPWIrrygDo38RJ+67FWVDNWZbtJTYTrEb4AcRzlBfZHLO+
- tOAQqOt5VaBWY/z0gZQnayQc+Peg8Ltx3w1uKzWVrHmVsbSI5XRkoWnC6Osra8k=
- =PAT6
- -----END PGP SIGNATURE-----
- 
-
-Merge pull request #794 from biplavk/rocksdb_parameter_tunning
-
-RocksDB parameter tunning to improve performance
-=======
 tree b53d6d426aed5dccd8e5e924899a03ad4ecb40a0
 parent de03d1baf207b88f7830bbc70aad3a4093e45337
 author Tsvetomir Dimitrov <tsv.dimitrov@gmail.com> 1596433741 +0300
@@ -38,19 +16,18 @@
 
 Support for external create client function in Apollo BftTestNetwork (#797)
 
-Currently BftTestNetwork works only with UdpClient. However for more
-advanced tests one should be able to different types of clients and the
-process of their creation and initialisation should be independent from
-BftTestNetwork point of view.
-
-For this reason a new callback is introduced to the constructor, new and
-existing class methods of BftTestNetwork class - new_client_cb. It
-allows the user of the class to supply custom callback, which creates a
-compatible BFT client. Inside the BftTestNetwork class this callback is
-used each time when a client should be created.
-
-To keep backward compatability, new_client_cb parameter has got a
-default value set to None in new and existing class methods. In this
-case BftTestNetwork will use default callback implementation which
-creates UdpClient.
->>>>>>> 463eaddf
+Currently BftTestNetwork works only with UdpClient. However for more
+advanced tests one should be able to different types of clients and the
+process of their creation and initialisation should be independent from
+BftTestNetwork point of view.
+
+For this reason a new callback is introduced to the constructor, new and
+existing class methods of BftTestNetwork class - new_client_cb. It
+allows the user of the class to supply custom callback, which creates a
+compatible BFT client. Inside the BftTestNetwork class this callback is
+used each time when a client should be created.
+
+To keep backward compatability, new_client_cb parameter has got a
+default value set to None in new and existing class methods. In this
+case BftTestNetwork will use default callback implementation which
+creates UdpClient.