--- conflicted
+++ resolved
@@ -126,12 +126,9 @@
       const google::protobuf::RepeatedPtrField<
           com::digitalasset::kvbc::PreprocessorFromEngine::KeyAndType>& keys);
 
-<<<<<<< HEAD
-  static inline std::string keyTypeToString(
+  static inline std::string KeyTypeToString(
       const com::digitalasset::kvbc::KeyType& type);
 
-=======
->>>>>>> 7b32da82
  private:
   bool ExecuteRead(const com::digitalasset::kvbc::ReadCommand& read_cmd,
                    com::vmware::concord::ConcordResponse& concord_response);
