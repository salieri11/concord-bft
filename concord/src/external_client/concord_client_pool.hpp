// Concord
//
// Copyright (c) 2020 VMware, Inc. All Rights Reserved.
//
// This product is licensed to you under the Apache 2.0 license (the "License").
// You may not use this product except in compliance with the Apache 2.0
// License.
//
// This product may include a number of subcomponents with separate copyright
// notices and license terms. Your use of these subcomponents is subject to the
// terms and conditions of the sub-component's license, as noted in the LICENSE
// file.

#pragma once
#include <bftclient/include/bftclient/base_types.h>
#include <bftclient/include/bftclient/config.h>
#include <bftclient/include/bftclient/quorums.h>
#include <prometheus/counter.h>
#include <prometheus/exposer.h>
#include <prometheus/registry.h>
#include <SimpleThreadPool.hpp>
#include <config/configuration_manager.hpp>
#include <mutex>
#include <queue>
#include "external_client.hpp"
namespace concord {
namespace external_client {
class ConcordClient;
}
namespace concord_client_pool {
// Represents the answer that the DAML Ledger API could get when sending a
// request
enum SubmitResult {
  Acknowledged,  // The request has been queued for submission
  Overloaded,    // There is no available client to the moment to process the
  // request
  InternalError  // An internal error has occurred. Reason is recorded in logs.
};

// Represents the answer that the DAML Ledger API could get when sending a
// request
enum PoolStatus {
  Serving,     // At least one client is running
  NotServing,  // All clients not running
};

// Represents a Concord BFT client pool. The purpose of this class is to be easy
// to use for external users. This is achieved by:
//  * providing a simple public interface
//  * providing a generic public interface that allows for various use cases
//  * configuration via a file - users don't need to know what the structure of
//  the file is and changes to the file will not affect the interface of the
//  client
class ConcordClientPool {
 public:
  // Constructs the clients pool by passing absolute path to concord
  // configuration file.
  // Construction executes all needed steps to provide a ready-to-use
  // object (including starting internal threads, if needed).
  ConcordClientPool(std::string config_file_path);
  // constructor that gets the configuration on istream type,
  // helps on testing
  ConcordClientPool(std::istream& config_stream);

  ~ConcordClientPool();
  // This method is responsible to deal with requests in an asynchronous way,
  // for each request that comes, we will check if there is an available client
  // to deal with the problem if there is a client the request enters into a
  // thread pool and a positive answer is immediately returned to the
  // application. If there is no available client, a negative answer is returned
  // to the application.
  // timeout_ms is the request time out and not the time out for waiting to
  // available client
  SubmitResult SendRequest(const void* request, std::uint32_t request_size,
                           bftEngine::ClientMsgFlag flags,
                           std::chrono::milliseconds timeout_ms,
                           std::uint32_t reply_size, void* out_reply,
                           std::uint32_t* out_actual_reply_size,
                           const std::string& correlation_id = {});

  SubmitResult SendRequest(const bft::client::WriteConfig& config,
                           bft::client::Msg&& request);

  SubmitResult SendRequest(const bft::client::ReadConfig& config,
                           bft::client::Msg&& request);

  void InsertClientToQueue(
      std::shared_ptr<concord::external_client::ConcordClient>& client,
      const uint64_t seq_num, const std::string& correlation_id);

  PoolStatus HealthStatus();

 private:
  void CreatePool(std::istream& config_stream,
                  config::ConcordConfiguration& config);
  void Prometheus_Initialize(const config::ConcordConfiguration& config,
                             const config_pool::ClientPoolConfig& pool_config);
  void Config_Initialize(config::ConcordConfiguration& config,
                         config_pool::ClientPoolConfig& pool_config,
                         std::istream& config_stream);
  // Clients that are available for use (i.e. not already in use).
  std::deque<std::shared_ptr<external_client::ConcordClient>> clients_;
  // Thread pool, on each thread on client will run
  util::SimpleThreadPool jobs_thread_pool_;
  // Clients queue mutex
  std::mutex clients_queue_lock_;
<<<<<<< HEAD
=======
  // Holds the sum of all requests time
  uint64_t total_requests_time_ = 0;
  // Vector to pass for reply's
  std::shared_ptr<std::vector<char>> reply_;
>>>>>>> 11d4ee86
  // Metric
  std::shared_ptr<prometheus::Exposer> exposer_;
  std::shared_ptr<prometheus::Registry> registry_;
  prometheus::Family<prometheus::Counter>& total_requests_counters_;
  prometheus::Family<prometheus::Counter>& rejected_requests_counters_;
  prometheus::Family<prometheus::Gauge>& total_clients_gauges_;
  prometheus::Family<prometheus::Gauge>& last_request_time_gauges_;
  prometheus::Counter& requests_counter_;
  prometheus::Counter& rejected_counter_;
  prometheus::Gauge& clients_gauge_;
  prometheus::Gauge& last_request_time_gauge_;
  // Logger
  log4cplus::Logger logger_;
};

class ConcordClientProcessingJob : public util::SimpleThreadPool::Job {
 public:
  ConcordClientProcessingJob(
      concord_client_pool::ConcordClientPool& clients,
      std::shared_ptr<external_client::ConcordClient> client,
      const void* request, std::uint32_t request_size,
      bftEngine::ClientMsgFlag flags, std::chrono::milliseconds timeout_ms,
      std::uint32_t reply_size, void* out_reply,
      std::uint32_t* out_actual_reply_size, const std::string& correlation_id,
      uint64_t seq_num)
      : clients_pool_{clients},
        processing_client_{std::move(client)},
        request_{request},
        request_size_{request_size},
        flags_{flags},
        timeout_ms_{timeout_ms},
        reply_size_{reply_size},
        out_reply_{out_reply},
        out_actual_reply_size_{out_actual_reply_size},
        correlation_id_{const_cast<std::string&>(correlation_id)},
        seq_num_{seq_num} {};

  virtual ~ConcordClientProcessingJob() {}

  void release() override { delete this; }

  void execute() override;

 private:
  concord_client_pool::ConcordClientPool& clients_pool_;
  std::shared_ptr<external_client::ConcordClient> processing_client_;
  const void* request_;
  std::uint32_t request_size_;
  bftEngine::ClientMsgFlag flags_;
  std::chrono::milliseconds timeout_ms_;
  std::uint32_t reply_size_;
  void* out_reply_;
  std::uint32_t* out_actual_reply_size_;
  const std::string& correlation_id_;
  const uint64_t seq_num_;
};
}  // namespace concord_client_pool

}  // namespace concord<|MERGE_RESOLUTION|>--- conflicted
+++ resolved
@@ -104,13 +104,8 @@
   util::SimpleThreadPool jobs_thread_pool_;
   // Clients queue mutex
   std::mutex clients_queue_lock_;
-<<<<<<< HEAD
-=======
-  // Holds the sum of all requests time
-  uint64_t total_requests_time_ = 0;
   // Vector to pass for reply's
   std::shared_ptr<std::vector<char>> reply_;
->>>>>>> 11d4ee86
   // Metric
   std::shared_ptr<prometheus::Exposer> exposer_;
   std::shared_ptr<prometheus::Registry> registry_;
