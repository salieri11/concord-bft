--- conflicted
+++ resolved
@@ -113,13 +113,8 @@
             else:
                info = ""
 
-<<<<<<< HEAD
             info += "Log: <a href=\"{}\">{}</a>".format(testLogDir, testLogDir)
-            self._writeResult(testName, result, info)
-=======
-            info += "Log: {}".format(testLogDir)
             self._writeResult(test, result, info)
->>>>>>> 96f6c883
 
       log.info("Tests are done.")
 
