#########################################################################
# Copyright 2018 VMware, Inc.  All rights reserved. -- VMware Confidential
#
# Test the parts of the Ethereum JSON RPC API beyond what the
# CoreVMTests cover. This checks things like web3_sha3,
# eth_clientVersion, eth_mining, ...
#########################################################################
import argparse
import collections
import json
import logging
import os
import pprint
import tempfile
import time
import traceback
import re
import random

from . import test_suite
from rpc.rpc_call import RPC
from util.debug import pp as pp
from util.numbers_strings import trimHexIndicator, decToEvenHexNo0x
from util.product import Product
import util.json_helper
from rest.request import Request
from datetime import datetime

log = logging.getLogger(__name__)

class KVBTests(test_suite.TestSuite):
   _args = None
   _apiServerUrl = None
   _userConfig = None
   _ethereumMode = False
   _productMode = True
   _resultFile = None
   _unintentionallySkippedFile = None
   _userUnlocked = False
   p = None

   def __init__(self, passedArgs):
      super(KVBTests, self).__init__(passedArgs)

      if self._ethereumMode:
         log.debug("Running in ethereum mode")
         self._apiServerUrl = "http://localhost:8545"
      else:
         self._apiServerUrl = "http://localhost:8080/api/athena/eth/"

   def getName(self):
      return "KVBTests"

   def run(self):
      ''' Runs all of the tests. '''
      if self._productMode and not self._noLaunch:
         global p
         try:
            p = self.launchProduct(self._args,
                                   self._apiServerUrl,
                                   self._userConfig["product"])
         except Exception as e:
            log.error(traceback.format_exc())
            return self._resultFile

      tests = self._getTests()

      for (testName, testFun) in tests:
         testLogDir = os.path.join(self._testLogDir, testName)

         try:
            result, info = self._runRpcTest(testName,
                                            testFun,
                                            testLogDir)
         except Exception as e:
            result = False
            info = str(e) + "\n" + traceback.format_exc()
            log.error("Exception running RPC test: '{}'".format(info))

         if info:
            info += "  "
         else:
            info = ""

         relativeLogDir = self.makeRelativeTestPath(testLogDir)
         info += "Log: <a href=\"{}\">{}</a>".format(relativeLogDir,
                                                     testLogDir)
         self.writeResult(testName, result, info)

      log.info("Tests are done.")

      if self._productMode and not self._noLaunch:
         p.stopProduct()

      return self._resultFile

   def _getTests(self):
      return [
              ("add_block", self._test_add_block), \
              ("disk_persistence", self._test_disk_persistence)]

   def _runRpcTest(self, testName, testFun, testLogDir):
      ''' Runs one test. '''
      log.info("Starting test '{}'".format(testName))
      rpc = RPC(testLogDir,
                testName,
                self._apiServerUrl)
      return testFun(rpc)

   def _test_add_block(self, rpc):
      '''
      Check if blocks are getting added
      '''
      if self._productMode:
         pre = int(rpc.getBlockNumber(), 16)

         #Create a user. This should create a block
         random.seed(datetime.now())
         password = random.random()
         #print("using " + str(password) + " as password for creating new account")

         hash = rpc.newAccount(str(password))
         post = int(rpc.getBlockNumber(), 16)

         if post - pre != 1:
            return (False, "Blocks not created properly. "
            + str(post - pre) + " blocks getting created instead of 1")

         return (True, None)

      else:
         #Skip the test if running in Ethereum mode
         return (None, None)

   def _test_disk_persistence(self, rpc):
      '''
      Check if blocks persist to disk.
      Note: This test is not valid when Athena uses an in memory database.
      '''
      if self._productMode and not self._noLaunch:
         pre = int(rpc.getBlockNumber(), 16)

         if pre <= 0:
            return (None, "No blocks to restore.")

         #Kill and reboot Athena
<<<<<<< HEAD
         if self._productMode and not self._noLaunch:
             global p
             p.stopProduct()

             try:
                 p = self.launchProduct(self._args.resultsDir,
=======
         global p
         p.stopProduct()
         
         try:
            self._args.keepAthenaDB = True
            p = self.launchProduct(self._args,
>>>>>>> 9e2aa995
                                   self._apiServerUrl,
                                   self._userConfig["product"])
             except Exception as e:
                 log.error(traceback.format_exc())
                 return self._resultFile

         post = int(rpc.getBlockNumber(), 16)

         if post < pre:
            return (False, "Blocks not persisted to disk correctly." +
              "Note: This test should fail if Athena uses an in memory database.")

      return (True, None)<|MERGE_RESOLUTION|>--- conflicted
+++ resolved
@@ -137,33 +137,24 @@
       Check if blocks persist to disk.
       Note: This test is not valid when Athena uses an in memory database.
       '''
-      if self._productMode and not self._noLaunch:
+      if self._productMode:
          pre = int(rpc.getBlockNumber(), 16)
 
          if pre <= 0:
             return (None, "No blocks to restore.")
 
          #Kill and reboot Athena
-<<<<<<< HEAD
-         if self._productMode and not self._noLaunch:
-             global p
-             p.stopProduct()
-
-             try:
-                 p = self.launchProduct(self._args.resultsDir,
-=======
          global p
          p.stopProduct()
          
          try:
             self._args.keepAthenaDB = True
             p = self.launchProduct(self._args,
->>>>>>> 9e2aa995
                                    self._apiServerUrl,
                                    self._userConfig["product"])
-             except Exception as e:
-                 log.error(traceback.format_exc())
-                 return self._resultFile
+         except Exception as e:
+            log.error(traceback.format_exc())
+            return self._resultFile
 
          post = int(rpc.getBlockNumber(), 16)
 
