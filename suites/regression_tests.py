#########################################################################
# Copyright 2018 VMware, Inc.  All rights reserved. -- VMware Confidential
#
# Tests the special corner case scenarios which where discovered while
# running ethereum transactions on Athena
#########################################################################
import argparse
import collections
import json
import logging
import os
import pprint
import tempfile
import time
import traceback
import re
import random

from . import test_suite
from rpc.rpc_call import RPC
from util.debug import pp as pp
from util.numbers_strings import trimHexIndicator, decToEvenHexNo0x
from util.product import Product
import util.json_helper
from rest.request import Request
from datetime import datetime

log = logging.getLogger(__name__)

class RegressionTests(test_suite.TestSuite):
   _args = None
   _apiServerUrl = None
   _userConfig = None
   _ethereumMode = False
   _productMode = True
   _resultFile = None
   _unintentionallySkippedFile = None
   _userUnlocked = False
   p = None

   def __init__(self, passedArgs):
      super(RegressionTests, self).__init__(passedArgs)

      if self._ethereumMode:
         log.debug("Running in ethereum mode")
         self._apiServerUrl = "http://localhost:8545"
      else:
         self._apiServerUrl = "http://localhost:8080/api/athena/eth/"

   def getName(self):
      return "RegressionTests"

   def run(self):
      ''' Runs all of the tests. '''
      if self._productMode:
         global p
         try:
            p = self.launchProduct(self._args.resultsDir,
                                   self._apiServerUrl,
                                   self._userConfig["product"])
         except Exception as e:
            log.error(traceback.format_exc())
            return self._resultFile

      tests = self._getTests()

      for (testName, testFun) in tests:
         testLogDir = os.path.join(self._testLogDir, testName)

         try:
            result, info = self._runRpcTest(testName,
                                            testFun,
                                            testLogDir)
         except Exception as e:
            result = False
            info = str(e) + "\n" + traceback.format_exc()
            log.error("Exception running RPC test: '{}'".format(info))

         if info:
            info += "  "
         else:
            info = ""

         relativeLogDir = self.makeRelativeTestPath(testLogDir)
         info += "Log: <a href=\"{}\">{}</a>".format(relativeLogDir,
                                                     testLogDir)
         self.writeResult(testName, result, info)

      log.info("Tests are done.")

      if self._productMode:
         p.stopProduct()

      return self._resultFile

   def _getTests(self):
      return [("nested_contract_creation", self._test_nested_contract_creation), \
<<<<<<< HEAD
              ("invalid_addresses", self._test_invalid_addresses)]
=======
              ("call_writer", self._test_call_writer)]
>>>>>>> 52752bd2

   def _runRpcTest(self, testName, testFun, testLogDir):
      ''' Runs one test. '''
      log.info("Starting test '{}'".format(testName))
      rpc = RPC(testLogDir,
                testName,
                self._apiServerUrl)
      return testFun(rpc)

   def _test_nested_contract_creation(self, rpc):
      '''
      Submit a request to create a new contract which itself creates another contract
      '''
      if self._productMode:
         from_addr = "0x61c5e2a298f40dbb2adee3b27c584adad6833bac"
         data = ("60606040525b60405161015b806102a08339018090506040518091039060"
                 "00f0600160006101000a81548173ffffffffffffffffffffffffffffffff"
                 "ffffffff021916908302179055505b610247806100596000396000f30060"
                 "606040526000357c01000000000000000000000000000000000000000000"
                 "00000000000000900480632ef9db1314610044578063e376787614610071"
                 "57610042565b005b61005b6004803590602001803590602001506100ad56"
                 "5b6040518082815260200191505060405180910390f35b61008860048035"
                 "906020018035906020015061008a565b005b806000600050600084815260"
                 "2001908152602001600020600050819055505b5050565b60006000600084"
                 "846040518083815260200182815260200192505050604051809103902091"
                 "50610120600160009054906101000a900473ffffffffffffffffffffffff"
                 "ffffffffffffffff167f6164640000000000000000000000000000000000"
                 "000000000000000000000000846101e3565b905060016000905490610100"
                 "0a900473ffffffffffffffffffffffffffffffffffffffff1673ffffffff"
                 "ffffffffffffffffffffffffffffffff1681868660405180807f61646400"
                 "000000000000000000000000000000000000000000000000000000008152"
                 "602001506020018481526020018381526020018281526020019350505050"
                 "6000604051808303816000866161da5a03f1915050506000600050600082"
                 "81526020019081526020016000206000505492506101db565b5050929150"
                 "50565b60004340848484604051808581526020018473ffffffffffffffff"
                 "ffffffffffffffffffffffff166c01000000000000000000000000028152"
                 "601401838152602001828152602001945050505050604051809103902090"
                 "50610240565b9392505050566060604052610148806100136000396000f3"
                 "0060606040526000357c0100000000000000000000000000000000000000"
                 "00000000000000000090048063471407e614610044578063e37678761461"
                 "007757610042565b005b6100616004803590602001803590602001803590"
                 "602001506100b3565b6040518082815260200191505060405180910390f3"
                 "5b61008e600480359060200180359060200150610090565b005b80600060"
                 "00506000848152602001908152602001600020600050819055505b505056"
                 "5b6000818301905080506100c684826100d5565b8090506100ce565b9392"
                 "505050565b3373ffffffffffffffffffffffffffffffffffffffff168282"
                 "60405180807f7265676973746572496e7400000000000000000000000000"
                 "000000000000000081526020015060200183815260200182815260200192"
                 "5050506000604051808303816000866161da5a03f1915050505b505056")
         gas = 0x47e7c4
         val = "0000000000000000000000000000000000000000000000000000000000000000"
         txHash = rpc.sendTransaction(from_addr, data, gas, value=val)
         if txHash:
            txReceipt = rpc.getTransactionReceipt(txHash)
            if (txReceipt['status'] == '0x1' and txReceipt['contractAddress']):
               return (True, None)
            else:
               return (False, "Transaction was not successful")
         return (False, "Transaction hash not received")


      else:
         #Skip the test if running in Ethereum mode
         return (None, None)

<<<<<<< HEAD
   def _test_invalid_addresses(self, rpc):
      '''
      Submit transactions using bad addresses: too long, too short.
      '''
      if self._productMode:
         valid_from = "0x1111111111111111111111111111111111111111"
         valid_to = "0x2222222222222222222222222222222222222222"

         long_from = valid_from + "33"
         long_to = valid_to + "44"

         short_from = valid_from[:len(valid_from)-2]
         short_to = valid_to[:len(valid_to)-2]

         bad_tests = [(valid_from, long_to),
                      (valid_from, short_to),
                      (long_from, valid_to),
                      (short_from, valid_to)]

         for (f, t) in bad_tests:
            try:
               rpc.sendTransaction(f, data="0x00", to=t, value="0x01")

               # This call should fail. If it gets here, we probably
               # silently discarded address bytes.
               return (False, "Invalid address allowed from=%s, to=%s" % (f, s))
            except:
               # Receiving an error message will arrive here. An error is
               # fine - we just need to make sure that Athena is still up
               # afterward.
               pass

         # After all of that invalid stuff, a valid transaction should work
         txHash = rpc.sendTransaction(valid_from, data="0x00", to=valid_to, value="0x01")
         if txHash:
            # we don't actually care if that transaction worked - just
            # that Athena was alive to give us the hash for it
            return (True, None)

         return (False, "No transaction hash was returned")
=======
   def _test_call_writer(self, rpc):
      '''
      Submit an eth_call to a contract that modifies storage. Athena
      should properly catch the exception, and stay up to handle
      requests afterward. In ATH-53, it was found that Athena would
      exit in this case.
      '''
      if self._productMode:
         from_addr = "0x61c5e2a298f40dbb2adee3b27c584adad6833bac"

         # This creates a contract that just writes the length of the
         # input data to storage when called.
         data = "600480600c6000396000f30036600055"
         gas = 0x47e7c4
         txHash = rpc.sendTransaction(from_addr, data, gas)
         if txHash:
            txReceipt = rpc.getTransactionReceipt(txHash)
            if (txReceipt['status'] == '0x1' and txReceipt['contractAddress']):
               try:
                  callData = "0x01"
                  callResult = rpc.callContract(txReceipt['contractAddress'],
                                                callData)
                  # this call should actually fail, because the
                  # contract tried to write data
                  return (False, "Contract call was allowed to write data")
               except:
                  pass

               # Before ATH-53, the above call would crash Athena, so
               # we now send a transaction to see if Athena is still up

               sendData = "0x0102"
               sendHash = rpc.sendTransaction(from_addr,
                                              sendData,
                                              to=txReceipt['contractAddress'])
               if sendHash:
                  sendReceipt = rpc.getTransactionReceipt(sendHash)
                  if sendReceipt['status'] == '0x1':
                     value = rpc.getStorageAt(txReceipt['contractAddress'], "0x00")
                     # "2" == length of sendData
                     if (value == "0x0000000000000000000000000000000000000000000000000000000000000002"):
                        return (True, None)
                     else:
                        return (False, "Contract did not store correct data")
                  else:
                     return (False, "Contract send transaction failed")
               else:
                  return (False, "Contract send transaction failed")
            else:
               return (False, "Contract creation failed")
         return (False, "Contract transaction hash not received")
>>>>>>> 52752bd2

      else:
         #Skip the test if running in Ethereum mode
         return (None, None)<|MERGE_RESOLUTION|>--- conflicted
+++ resolved
@@ -95,11 +95,8 @@
 
    def _getTests(self):
       return [("nested_contract_creation", self._test_nested_contract_creation), \
-<<<<<<< HEAD
-              ("invalid_addresses", self._test_invalid_addresses)]
-=======
+              ("invalid_addresses", self._test_invalid_addresses), \
               ("call_writer", self._test_call_writer)]
->>>>>>> 52752bd2
 
    def _runRpcTest(self, testName, testFun, testLogDir):
       ''' Runs one test. '''
@@ -165,7 +162,6 @@
          #Skip the test if running in Ethereum mode
          return (None, None)
 
-<<<<<<< HEAD
    def _test_invalid_addresses(self, rpc):
       '''
       Submit transactions using bad addresses: too long, too short.
@@ -206,7 +202,11 @@
             return (True, None)
 
          return (False, "No transaction hash was returned")
-=======
+
+      else:
+         #Skip the test if running in Ethereum mode
+         return (None, None)
+
    def _test_call_writer(self, rpc):
       '''
       Submit an eth_call to a contract that modifies storage. Athena
@@ -258,7 +258,6 @@
             else:
                return (False, "Contract creation failed")
          return (False, "Contract transaction hash not received")
->>>>>>> 52752bd2
 
       else:
          #Skip the test if running in Ethereum mode
