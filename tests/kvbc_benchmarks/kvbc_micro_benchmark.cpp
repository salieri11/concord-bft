--- conflicted
+++ resolved
@@ -33,7 +33,7 @@
 using namespace concordUtils;
 
 uint num_of_reader_threads = 4;
-atomic<uint> num_of_requests = 100000000;
+atomic<uint> num_of_requests = 10000;
 atomic<uint> curr_request = 0;
 
 mutex q_mutex;
@@ -178,7 +178,7 @@
 
   for (uint i = 0; i < blocks_count; ++i) {
     uint count = 0;
-    concord::storage::SetOfKeyValuePairs *write_set = new SetOfKeyValuePairs();
+    concord::storage::SetOfKeyValuePairs *write_set = new concord::storage::SetOfKeyValuePairs();
     while (count++ < write_kv_count) {
       char *write_key = new char[write_key_length];
       for (uint j = 0; j < write_key_length / sizeof(int); j++) {
@@ -193,7 +193,10 @@
       write_set->emplace(Sliver{write_key, write_key_length}, Sliver{write_value, write_value_length});
     }
 
-    blocks.push(write_set);
+    {
+      lock_guard<mutex> lg(q_mutex);
+      blocks.push(write_set);
+    }
   }
 }
 
@@ -299,11 +302,11 @@
 
 uint64_t write1(const IStorageFactory::DatabaseSet *dbset, Histogram &h) {
   uint64_t count = 0;
+  uint64_t dur = 0;
   BlockId lastBlockId;
   concord::storage::SetOfKeyValuePairs write_set;
   mt19937 generator(0);
   uniform_int_distribution<uint32_t> distribution(0, UINT32_MAX);
-  uint64_t dur = 0;
 
   while (count < num_of_requests) {
     uint kcount = 0;
@@ -331,15 +334,13 @@
     if (++count % 1000 == 0) cout << "Written " << count << " blocks" << endl;
   }
 
+  const Sliver last_agreed_prunable_block_id_key_{std::string{0x24}};
+  const auto block =
+      SetOfKeyValuePairs{std::make_pair(last_agreed_prunable_block_id_key_, concordUtils::toBigEndianStringBuffer(0L))};
+  cout << "Done. Last block id: " << lastBlockId << endl;
+  lastBlockId = dbset->dbAdapter->addBlock(block);
+  cout << "Done. Last block after adding pruning info is: " << lastBlockId << endl;
   return dur;
-
-  //  const Sliver last_agreed_prunable_block_id_key_{std::string{0x24}};
-  //  const auto block =
-  //      SetOfKeyValuePairs{std::make_pair(last_agreed_prunable_block_id_key_,
-  //      concordUtils::toBigEndianStringBuffer(0L))};
-  //  cout << "Done. Last block id: " << lastBlockId << endl;
-  //  lastBlockId = dbset->dbAdapter->addBlock(block);
-  //  cout << "Done. Last block after adding pruning info is: " << lastBlockId << endl;
 }
 
 uint64_t write(const IStorageFactory::DatabaseSet *dbset, Histogram &h) {
@@ -379,22 +380,17 @@
 
   logging::initLogger("log4cplus.properties");
 
-  IStorageFactory *factory = new RocksDBStorageFactory("/media/ssd1/rocksdbdata_base");
+  IStorageFactory *factory = new RocksDBStorageFactory("rocksdbdata1");
   auto dbset = factory->newDatabaseSet();
 
   cout << "generating data..." << endl;
   // generate_data();
   // create_db(&dbset);
 
-<<<<<<< HEAD
-  num_of_requests = 10000;
-  // int num_of_cores = 1;
-=======
-  /*
-  int num_of_cores = 4;
->>>>>>> d9e16ae6
+  /*num_of_requests = 1000;
+  int num_of_cores = 3;
   vector<thread> threads;
-  /*threads.reserve(num_of_cores);
+  threads.reserve(num_of_cores);
   uint numThreads = num_of_cores;
   uint chunkSize = ceil((double)num_of_requests / numThreads);
   cout << chunkSize << endl;
@@ -402,24 +398,16 @@
     uint c = min(chunkSize, num_of_requests - (i * chunkSize));
     cout << c << endl;
     threads.emplace_back(generate_blocks, c);
-<<<<<<< HEAD
   }*/
   Histogram h;
   h.Clear();
-  auto d = write1(&dbset, h);
+  auto d = write(&dbset, h);
   cout << "total: " << d << " for " << num_of_requests << endl;
   cout << h.ToString() << endl;
   return 0;
 
-  for (auto &t : threads) t.join();
+  // for (auto &t : threads) t.join();
   // write1(&dbset);
-=======
-  }
-  */
-  // write(&dbset);
-  write1(&dbset);
-  // for (auto &t : threads) t.join();
->>>>>>> d9e16ae6
   return 0;
 
   Histogram writer_hist;
