--- conflicted
+++ resolved
@@ -84,6 +84,64 @@
 '/usr/local'. (You may need to add `/usr/local/lib` to your
 `LD_LIBRARY_PATH` to run Athena.)
 
+#### Installing ninja (needed for jsoncpp, which is only needed for testing)
+1. Download it.
+```
+wget https://github.com/ninja-build/ninja/archive/v1.8.2.tar.gz
+```
+
+2. Extract it.
+```
+tar -xf v1.8.2.tar.gz
+```
+
+3. Build/configure/install.
+```
+cd ninja-1.8.2/
+./configure.py --bootstrap
+sudo cp ninja /usr/sbin/ninja
+```
+
+#### Installing meson (needed for jsoncpp, which is only needed for testing)
+
+1. Download it.
+```
+wget https://github.com/mesonbuild/meson/archive/0.44.1.tar.gz
+```
+
+2. Extract it.
+```
+tar -xf 0.44.1.tar.gz
+```
+
+3. Build it.
+```
+cd meson-0.44.1
+sudo python3 setup.py install
+```
+
+#### Installing jsoncpp (which is only needed for testing)
+
+1. Download it.
+```
+wget https://github.com/open-source-parsers/jsoncpp/archive/1.8.4.tar.gz
+```
+
+2. Extract it.
+```
+tar -xf 1.8.4.tar.gz
+```
+
+3. Build/test/install.
+```
+cd jsoncpp-1.8.4
+mkdir build-shared
+meson --buildtype release --default-library shared . build-shared
+ninja -v -C build-shared test
+cd build-shared
+sudo ninja install
+```
+
 ### Athena
 
 Once dependencies are installed, run `make`:
@@ -114,67 +172,8 @@
  * src/athena.proto: Google Protocol Buffers messages that Helen uses
    to talk to Athena
 
-<<<<<<< HEAD
+
 ## Future Work
-=======
-## Installing ninja (needed for jsoncpp, which is only needed for testing)
-1. Download it.
-```
-wget https://github.com/ninja-build/ninja/archive/v1.8.2.tar.gz
-```
-
-2. Extract it.
-```
-tar -xf v1.8.2.tar.gz
-```
-
-3. Build/configure/install.
-```
-cd ninja-1.8.2/
-./configure.py --bootstrap
-sudo cp ninja /usr/sbin/ninja
-```
-
-## Installing meson (needed for jsoncpp, which is only needed for testing)
-
-1. Download it.
-```
-wget https://github.com/mesonbuild/meson/archive/0.44.1.tar.gz
-```
-
-2. Extract it.
-```
-tar -xf 0.44.1.tar.gz
-```
-
-3. Build it.
-```
-cd meson-0.44.1
-sudo python3 setup.py install
-```
-
-## Installing jsoncpp (which is only needed for testing)
-
-1. Download it.
-```
-wget https://github.com/open-source-parsers/jsoncpp/archive/1.8.4.tar.gz
-```
-
-2. Extract it.
-```
-tar -xf 1.8.4.tar.gz
-```
-
-3. Build/test/install.
-```
-cd jsoncpp-1.8.4
-mkdir build-shared
-meson --buildtype release --default-library shared . build-shared
-ninja -v -C build-shared test
-cd build-shared
-sudo ninja install
-```
->>>>>>> 9fca9bcc
 
 TODO: implement the equivalent of
 P2_Blockchain/Blockchain/basicBlockchain2 and
