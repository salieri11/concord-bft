--- conflicted
+++ resolved
@@ -123,10 +123,7 @@
       // The smTree_ member needs an initialized DB. Therefore, do that in the initializer list before constructing
       // smTree_ .
       db_{db},
-<<<<<<< HEAD
-=======
       genesisBlockId_{loadGenesisBlockId()},
->>>>>>> 1e52ecc5
       lastReachableBlockId_{loadLastReachableBlockId()},
       latestBlockId_{loadLatestTempSTBlockId()},
       smTree_{std::make_shared<Reader>(*this)},
@@ -207,18 +204,6 @@
   return 0;
 }
 
-<<<<<<< HEAD
-BlockId DBAdapter::getLastReachableBlockId() const { return lastReachableBlockId_; }
-
-BlockId DBAdapter::getLatestBlockId() const {
-  if (latestBlockId_) {
-    return *latestBlockId_;
-  }
-  return getLastReachableBlockId();
-}
-
-=======
->>>>>>> 1e52ecc5
 BlockId DBAdapter::loadLastReachableBlockId() const {
   // Generate maximal key for type 'BlockId'.
   const auto maxBlockKey = DBKeyManipulator::genBlockDbKey(MAX_BLOCK_ID);
@@ -233,7 +218,7 @@
     return blockId;
   }
   // No blocks in the system.
-  return detail::INVALID_BLOCK_ID;
+  return 0;
 }
 
 std::optional<BlockId> DBAdapter::loadLatestTempSTBlockId() const {
@@ -346,21 +331,6 @@
 SetOfKeyValuePairs DBAdapter::lastReachableBlockDbUpdates(const SetOfKeyValuePairs &updates,
                                                           const OrderedKeysSet &deletes,
                                                           BlockId blockId) {
-  uint32_t keysCount = 0;
-  uint32_t valuesCount = 0;
-  uint32_t keysSize = 0;
-  uint32_t valuesSize = 0;
-  uint64_t sizeOfUpdatesInBytes = 0;
-  for (auto &kv : updates) {
-    ++keysCount;
-    ++valuesCount;
-    keysSize += kv.first.length();
-    valuesSize += kv.second.length();
-  }
-  LOG_INFO(logger_,
-           "lastReachableBlockUpdates1, keys:size " << keysCount << ":" << keysSize << ", values:size" << valuesCount
-                                                    << ":" << valuesSize);
-
   TimeRecorder scoped_timer(*histograms.dba_last_reachable_block_db_updates);
   // Compute the parent block digest in parallel with the tree update.
   auto parentBlockDigestFuture = computeParentBlockDigest(blockId);
@@ -431,23 +401,12 @@
   }
 
   // update metrics
-  keysCount = 0;
-  valuesCount = 0;
-  keysSize = 0;
-  valuesSize = 0;
-  sizeOfUpdatesInBytes = 0;
+  uint64_t sizeOfUpdatesInBytes = 0;
   for (auto &kv : dbUpdates) {
     sizeOfUpdatesInBytes += kv.first.length() + kv.second.length();
-    ++keysCount;
-    ++valuesCount;
-    keysSize += kv.first.length();
-    valuesSize += kv.second.length();
   }
   histograms.dba_size_of_updates->record(sizeOfUpdatesInBytes);
   commitSizeSummary_->Observe(sizeOfUpdatesInBytes);
-  LOG_INFO(logger_,
-           "lastReachableBlockUpdates2, keys:size " << keysCount << ":" << keysSize << ", values:size" << valuesCount
-                                                    << ":" << valuesSize);
   return dbUpdates;
 }
 
@@ -501,8 +460,6 @@
   // We've successfully added a block - increment the last reachable block ID.
   lastReachableBlockId_ = addedBlockId;
 
-<<<<<<< HEAD
-=======
   // We don't allow deletion of the genesis block if it is the only one left in the system. We do allow deleting it as
   // last reachable, though, to support replica state sync. Therefore, if we couldn't load the genesis block ID on
   // startup, it means there are no blocks in storage and we are now adding the first one. Make sure we set the genesis
@@ -511,7 +468,6 @@
     genesisBlockId_ = INITIAL_GENESIS_BLOCK_ID;
   }
 
->>>>>>> 1e52ecc5
   return addedBlockId;
 }
 
@@ -541,13 +497,8 @@
     writeSTLinkTransaction(sTBlockKey, block, i);
   }
 
-<<<<<<< HEAD
-  // Linking has finished and we should not have any more ST temporary blocks left. Therefore, make sure we don't have
-  // any value for the latest block ID cache.
-=======
   // Linking has fully completed and we should not have any more ST temporary blocks left. Therefore, make sure we don't
   // have any value for the latest block ID cache.
->>>>>>> 1e52ecc5
   latestBlockId_.reset();
 }
 
@@ -646,15 +597,9 @@
   if (blockId == lastReachableBlockId && blockId == genesisBlockId) {
     throw std::logic_error{"Deleting the only block in the system is not supported"};
   } else if (blockId == lastReachableBlockId) {
-<<<<<<< HEAD
-    return deleteLastReachableBlock();
-  } else if (blockId == genesisBlockId) {
-    deleteKeysForBlock(genesisBlockKeyDeletes(blockId), blockId);
-=======
     deleteLastReachableBlock();
   } else if (blockId == genesisBlockId) {
     deleteGenesisBlock();
->>>>>>> 1e52ecc5
   } else {
     throw std::invalid_argument{"Cannot delete blocks in the middle of the blockchain"};
   }
@@ -664,12 +609,6 @@
   if (lastReachableBlockId_ == 0) {
     return;
   }
-<<<<<<< HEAD
-  deleteKeysForBlock(lastReachableBlockKeyDeletes(lastReachableBlockId), lastReachableBlockId);
-
-  // Decrement the last reachable block ID cache.
-  --lastReachableBlockId_;
-=======
 
   deleteKeysForBlock(lastReachableBlockKeyDeletes(lastReachableBlockId_), lastReachableBlockId_);
 
@@ -694,7 +633,6 @@
 
   // Increment the genesis block ID cache.
   ++genesisBlockId_;
->>>>>>> 1e52ecc5
 }
 
 block::detail::Node DBAdapter::getBlockNode(BlockId blockId) const {
