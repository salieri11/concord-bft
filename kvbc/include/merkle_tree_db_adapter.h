// Concord
//
// Copyright (c) 2020 VMware, Inc. All Rights Reserved.
//
// This product is licensed to you under the Apache 2.0 license (the
// "License").  You may not use this product except in compliance with the
// Apache 2.0 License.
//
// This product may include a number of subcomponents with separate copyright
// notices and license terms. Your use of these subcomponents is subject to the
// terms and conditions of the subcomponent's license, as noted in the LICENSE
// file.

#pragma once

#include "assertUtils.hpp"
#include "db_adapter_interface.h"
#include "kv_types.hpp"
#include "Logger.hpp"
#include "merkle_tree_block.h"
#include "sliver.hpp"
#include "sparse_merkle/tree.h"
#include "storage/db_interface.h"
#include "Statistics.hpp"

#include <future>
#include <memory>
#include <optional>
#include <unordered_set>
#include <utility>

namespace concord::kvbc::v2MerkleTree {

// The DBAdapter class provides facilities for managing a key/value blockchain on top of a key/value store in the form
// of a sparse merkle tree.
//
// DBAdapter supports the notion of a blockchain with blocks linked to each other by a parent hash. The blockchain spans
// from block ID = 1 to block ID = getLastReachableBlockId(). Block outside of this range are considered temporary state
// transfer (ST) blocks that are transferred until blocks in the range [getLastReachableBlockId() + 1,
// getLatestBlockId()] are available. At the end of state transfer, getLastReachableBlockId() becomes equal to
// getLatestBlockId(), meaning that the two chains are linked. Temporary blocks are deleted once added to the
// blockchain. It can be represented visually as:
// ---------------------------------------------------------------------------
// | 1 ... getLastReachableBlockId(), ST temp blocks ..., getLatestBlockId() |
// ---------------------------------------------------------------------------
// NOTE: ST blocks don't need to be added in reverse order - they can be added in any order. When the
// getLastReachableBlockId() + 1 block is added, DBAdapter will link the chain in the range
// [getLastReachableBlockId() + 1, ReachableSTBlock], where ReachableSTBlock is a block that is reachable from block
// getLastReachableBlockId() + 1. Additionally, ReachableSTBlock <= getLatestBlockId().
class DBAdapter : public IDbAdapter {
 public:
  using NonProvableKeySet = std::unordered_set<Key>;

  // Unless explicitly turned off, the constructor will try to link the blockchain with any blocks in the temporary
  // state transfer chain. This is done so that the DBAdapter will operate correctly in case a crash or an abnormal
  // shutdown has occurred prior to startup (construction). Only a single DBAdapter instance should operate on a
  // database and access to all methods should be either done from a single thread or serialized via a mutex or another
  // mechanism. The constructor throws if an error occurs.
  // Note1: The passed DB client must be initialized beforehand.
  // Note2: The 'linkTempSTChain' parameter turns of chain linking and is used for testing/tooling purposes.
  // Note3: The key provided via 'non_provable_key_set' parameter will be stored outside of the Merkle Tree.
  // Note4: Non-provable keys cannot be deleted for now.
  DBAdapter(const std::shared_ptr<concord::storage::IDBClient> &db,
            bool linkTempSTChain = true,
            const NonProvableKeySet &nonProvableKeySet = NonProvableKeySet{});

  // Make the adapter non-copyable.
  DBAdapter(const DBAdapter &) = delete;
  DBAdapter &operator=(const DBAdapter &) = delete;

  // Adds a block to the end of the blockchain from a set of key/value pairs and a set of keys to delete. If a key is
  // present in both 'updates' and 'deletes' parameters, it will be present in the block with the value passed in
  // 'updates'.
  // Empty blocks (i.e. both 'updates' and 'deletes' parameters being empty) are supported.
  // Returns the added block ID.
  BlockId addBlock(const SetOfKeyValuePairs &updates, const OrderedKeysSet &deletes);

  // Adds a block to the end of the blockchain from a set of key/value pairs.
  // Empty blocks (i.e. an empty 'updates' set) are supported.
  // Returns the added block ID.
  BlockId addBlock(const SetOfKeyValuePairs &updates) override;

  // Adds a block to the end of the blockchain from a set of keys to delete.
  // Empty blocks (i.e. an empty 'deletes' set) are supported.
  // Returns the added block ID.
  BlockId addBlock(const OrderedKeysSet &deletes);

  // Adds a block from its raw representation and a block ID.
  // Typically called by state transfer when a block is received.
  // If adding the next block (i.e. getLastReachableBlockId() + 1), it is done so through the merkle tree. If it is not
  // the next block, a temporary state transfer block is added instead.
  void addRawBlock(const RawBlock &rawBlock, const BlockId &blockId) override;

  // Gets a raw block by its ID.
  // An exception is thrown if an error occurs.
  // A ::concord::kvbc::NotFoundException is thrown if the block doesn't exist.
  // Note: Takes both blocks from the blockchain and temporary ST blocks into account.
  RawBlock getRawBlock(const BlockId &blockId) const override;

  // Gets the value of a key by blockVersion . If the key exists at blockVersion, its value at blockVersion will be
  // returned. If the key doesn't exist at blockVersion, but exists at an earlier version, its value at the
  // earlier version will be returned (including values from deleted blocks). Otherwise, a
  // ::concord::kvbc::NotFoundException will be thrown.
  // Note1: The returned version is the block version the key was written at and is less than or equal to the
  // passed blockVersion .
  // Note2: Operates on the blockchain only, meaning that it will not take blocks with ID > getLastReachableBlockId()
  // into account.
  std::pair<Value, BlockId> getValue(const Key &key, const BlockId &blockVersion) const override;

  // Returns the genesis (first) block ID in the system. If the blockchain is empty or if there are no reachable blocks
  // (getLastReachableBlock() == 0), 0 is returned.
  // Throws on errors.
  BlockId getGenesisBlockId() const override;

  // Returns the ID of the latest block that is part of the blockchain. Returns 0 if there are no blocks in the system.
  BlockId getLastReachableBlockId() const override;

  // Returns the ID of the latest block saved in the DB. It might be either:
  //  - the last reachable block if no state transfer is in progress, i.e. getLastReachableBlockId() ==
  //    getLatestBlockId()
  //  - if state transfer is in progress, the block with the biggest(latest) ID that state transfer has added. In this
  //    case, the block is not part of the blockchain yet.
  BlockId getLatestBlockId() const override;

  // Deletes the block with the passed ID.
  // If the passed block ID doesn't exist, the call has no effect.
  // Throws on any of the following:
  //  - an error occurs
  //  - the passed block ID is part of the blockchain and is neither the genesis block nor the last reachable block,
  //    meaning blocks in the middle of the blockchain cannot be deleted
  //  - the passed ID is the only blockchain block in the system, meaning blocks can only be deleted if the blockchain
  //    size is greater or equal to 2. State transfer blocks can still be deleted, even if the blockchain is empty or
  //    only has a single blockchain block.
  void deleteBlock(const BlockId &blockId) override;

  // Deletes the last reachable block.
  // If the blockchain is empty, the call has no effect.
  // If there is only 1 block in the blockchain, it will be deleted (as opposed to calling deleteBlock()).
  // Throws if an error occurs.
  void deleteLastReachableBlock() override;

  // Returns the block data in the form of a set of key/value pairs.
  SetOfKeyValuePairs getBlockData(const RawBlock &rawBlock) const override;

  // Returns the parent digest of the passed block.
  BlockDigest getParentDigest(const RawBlock &rawBlock) const override;

  std::shared_ptr<storage::IDBClient> getDb() const override { return db_; }

  // Returns true if the block exists (including temporary ST blocks). Throws on errors.
  bool hasBlock(const BlockId &blockId) const override;

  // Returns the current state hash of the internal sparse merkle tree.
  const sparse_merkle::Hash &getStateHash() const { return smTree_.get_root_hash(); }

  // Returns the current version of the internal sparse merkle tree.
  sparse_merkle::Version getStateVersion() const { return smTree_.get_version(); };

  // Gets a future to the asynchronously-computed parent block digest.
  std::future<BlockDigest> computeParentBlockDigest(BlockId blockId) const;

  // Returns a set of key/value pairs that represent the needed DB updates for adding a block as part of the blockchain.
  // This method is made public for testing purposes only. It is meant to be used internally.
  SetOfKeyValuePairs lastReachableBlockDbUpdates(const SetOfKeyValuePairs &updates,
                                                 const OrderedKeysSet &deletes,
                                                 BlockId blockId);

  // Execute an update to the tree without persisting the result. This method is made public for testing purposes only.
  std::pair<sparse_merkle::UpdateBatch, sparse_merkle::detail::UpdateCache> updateTree(
      const SetOfKeyValuePairs &updates, const OrderedKeysSet &deletes);

 private:
  concordUtils::Sliver createBlockNode(const SetOfKeyValuePairs &updates,
                                       const OrderedKeysSet &deletes,
                                       BlockId blockId,
                                       const BlockDigest &parentBlockDigest) const;

  // Try to link the ST temporary chain to the blockchain from the passed blockId up to getLatestBlock().
  void linkSTChainFrom(BlockId blockId);

  void writeSTLinkTransaction(const Key &sTBlockKey, const concordUtils::Sliver &block, BlockId blockId);

  block::detail::Node getBlockNode(BlockId blockId) const;

  KeysVector staleIndexKeysForVersion(const sparse_merkle::Version &version) const;

  KeysVector internalKeysForVersion(const sparse_merkle::Version &version) const;

  KeysVector lastReachableBlockKeyDeletes(BlockId blockId) const;

  KeysVector genesisBlockKeyDeletes(BlockId blockId) const;

  std::optional<std::pair<Key, Value>> getLeafKeyValAtMostVersion(const Key &key,
                                                                  const sparse_merkle::Version &version) const;

  void deleteGenesisBlock();

  void deleteKeysForBlock(const KeysVector &keys, BlockId blockId) const;

<<<<<<< HEAD
=======
  BlockId loadGenesisBlockId() const;

>>>>>>> 1e52ecc5
  BlockId loadLastReachableBlockId() const;

  // Return std::nullopt if no temporary ST blocks are present.
  std::optional<BlockId> loadLatestTempSTBlockId() const;

  class Reader : public sparse_merkle::IDBReader {
   public:
    Reader(const DBAdapter &adapter) : adapter_{adapter} {}

    // Return the latest root node in the system.
    sparse_merkle::BatchedInternalNode get_latest_root() const override;

    // Retrieve a BatchedInternalNode given an InternalNodeKey.
    //
    // Throws a std::out_of_range exception if the internal node does not exist.
    sparse_merkle::BatchedInternalNode get_internal(const sparse_merkle::InternalNodeKey &) const override;

   private:
    const DBAdapter &adapter_;
  };

  logging::Logger logger_;
  std::shared_ptr<storage::IDBClient> db_;
<<<<<<< HEAD
=======
  BlockId genesisBlockId_{0};
>>>>>>> 1e52ecc5
  BlockId lastReachableBlockId_{0};
  std::optional<BlockId> latestBlockId_;
  sparse_merkle::Tree smTree_;
  std::unique_ptr<concordMetrics::ISummary> commitSizeSummary_;
  const NonProvableKeySet nonProvableKeySet_;
};

namespace detail {

// Used for serialization purposes.
inline constexpr auto INVALID_BLOCK_ID = BlockId{0};
static_assert(INVALID_BLOCK_ID < INITIAL_GENESIS_BLOCK_ID);

// Serialize leafs in the DB as the the value itself plus some additional metadata.
struct DatabaseLeafValue {
  using BlockIdType = BlockId;

  // 'addedInBlockId' and 'deletedInBlockId' are mandatory when serializing.
  static constexpr auto MIN_SIZE = sizeof(BlockIdType) * 2;

  DatabaseLeafValue() = default;
  DatabaseLeafValue(BlockIdType pAddedInBlockId, const sparse_merkle::LeafNode &pLeafNode)
      : addedInBlockId{pAddedInBlockId}, leafNode{pLeafNode} {}
  DatabaseLeafValue(BlockIdType pAddedInBlockId,
                    const sparse_merkle::LeafNode &pLeafNode,
                    BlockIdType pDeletedInBlockId)
      : addedInBlockId{pAddedInBlockId}, leafNode{pLeafNode}, deletedInBlockId{pDeletedInBlockId} {
    ConcordAssert(pDeletedInBlockId != INVALID_BLOCK_ID);
  }

  // The block ID this value was added in.
  BlockIdType addedInBlockId{INVALID_BLOCK_ID};

  // The actual leaf node (value).
  sparse_merkle::LeafNode leafNode;

  // The block ID this value was deleted in. Not set if this value has not been deleted.
  std::optional<BlockIdType> deletedInBlockId;
};

inline bool operator==(const DatabaseLeafValue &lhs, const DatabaseLeafValue &rhs) {
  return (lhs.addedInBlockId == rhs.addedInBlockId && lhs.leafNode == rhs.leafNode &&
          lhs.deletedInBlockId == rhs.deletedInBlockId);
}

}  // namespace detail

}  // namespace concord::kvbc::v2MerkleTree<|MERGE_RESOLUTION|>--- conflicted
+++ resolved
@@ -197,11 +197,8 @@
 
   void deleteKeysForBlock(const KeysVector &keys, BlockId blockId) const;
 
-<<<<<<< HEAD
-=======
   BlockId loadGenesisBlockId() const;
 
->>>>>>> 1e52ecc5
   BlockId loadLastReachableBlockId() const;
 
   // Return std::nullopt if no temporary ST blocks are present.
@@ -225,10 +222,7 @@
 
   logging::Logger logger_;
   std::shared_ptr<storage::IDBClient> db_;
-<<<<<<< HEAD
-=======
   BlockId genesisBlockId_{0};
->>>>>>> 1e52ecc5
   BlockId lastReachableBlockId_{0};
   std::optional<BlockId> latestBlockId_;
   sparse_merkle::Tree smTree_;
