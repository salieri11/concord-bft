--- conflicted
+++ resolved
@@ -49,10 +49,6 @@
 
                                       {"dba_batch_to_db_updates", dba_batch_to_db_updates},
                                       {"dba_get_value", dba_get_value},
-<<<<<<< HEAD
-                                      {"dba_get_genesis_block_id", dba_get_genesis_block_id},
-=======
->>>>>>> 1e52ecc5
                                       {"dba_create_block_node", dba_create_block_node},
                                       {"dba_get_raw_block", dba_get_raw_block},
                                       {"dba_last_reachable_block_db_updates", dba_last_reachable_block_db_updates},
@@ -99,10 +95,6 @@
   // Used in merkle_tree_db_adapter.cpp
   std::shared_ptr<Recorder> dba_batch_to_db_updates = std::make_shared<Recorder>(1, MAX_NS * 5, 3, Unit::NANOSECONDS);
   std::shared_ptr<Recorder> dba_get_value = std::make_shared<Recorder>(1, MAX_NS * 5, 3, Unit::NANOSECONDS);
-<<<<<<< HEAD
-  std::shared_ptr<Recorder> dba_get_genesis_block_id = std::make_shared<Recorder>(1, MAX_NS, 3, Unit::NANOSECONDS);
-=======
->>>>>>> 1e52ecc5
   std::shared_ptr<Recorder> dba_get_latest_block_id = std::make_shared<Recorder>(1, MAX_NS, 3, Unit::NANOSECONDS);
   std::shared_ptr<Recorder> dba_create_block_node = std::make_shared<Recorder>(1, MAX_NS, 3, Unit::NANOSECONDS);
   std::shared_ptr<Recorder> dba_get_raw_block = std::make_shared<Recorder>(1, MAX_NS, 3, Unit::NANOSECONDS);
